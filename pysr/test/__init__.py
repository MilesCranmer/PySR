--- conflicted
+++ resolved
@@ -1,11 +1,8 @@
 from .test_cli import get_runtests as get_runtests_cli
 from .test_dev import runtests as runtests_dev
 from .test_jax import runtests as runtests_jax
-<<<<<<< HEAD
+from .test_main import runtests
 from .test_paddle import runtests as runtests_paddle
-=======
-from .test_main import runtests
->>>>>>> fc32e764
 from .test_startup import runtests as runtests_startup
 from .test_torch import runtests as runtests_torch
 
