--- conflicted
+++ resolved
@@ -130,10 +130,6 @@
         model.fit(self.X, y)
 
         # We should have that the model state is now a Float64 hof:
-<<<<<<< HEAD
-        Main.test_state = model.sr_state_
-        self.assertTrue(Main.eval("typeof(test_state[2]).parameters[1] == Float64"))
-=======
         test_state = model.raw_julia_state_
         self.assertTrue(jl.typeof(test_state[1]).parameters[1] == jl.Float64)
 
@@ -141,7 +137,6 @@
         self.assertEqual(
             jl.seval("((::Val{x}) where x) -> x")(model.julia_options_.turbo), False
         )
->>>>>>> 6dfed1b2
 
     def test_multioutput_custom_operator_quiet_custom_complexity(self):
         y = self.X[:, [0, 1]] ** 2
@@ -258,16 +253,11 @@
         )
 
         # We should have that the model state is now a Float32 hof:
-<<<<<<< HEAD
-        Main.test_state = regressor.sr_state_
-        self.assertTrue(Main.eval("typeof(test_state[2]).parameters[1] == Float32"))
-=======
         test_state = regressor.julia_state_
         self.assertTrue(
             jl.first(jl.typeof(jl.last(test_state)).parameters) == jl.Float32
         )
 
->>>>>>> 6dfed1b2
         # This should exit almost immediately, and use the old equations
         regressor.fit(X, y)
 
