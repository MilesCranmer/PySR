import os
import traceback
import inspect
import unittest
import numpy as np
from sklearn import model_selection
from sklearn.utils.estimator_checks import check_estimator
import sympy
import pandas as pd
import warnings
import pickle as pkl
import tempfile
from pathlib import Path

from .. import julia_helpers
from .. import PySRRegressor
from ..sr import (
    run_feature_selection,
    _handle_feature_selection,
    _csv_filename_to_pkl_filename,
    idx_model_selection,
)
from ..export_latex import to_latex

DEFAULT_PARAMS = inspect.signature(PySRRegressor.__init__).parameters
DEFAULT_NITERATIONS = DEFAULT_PARAMS["niterations"].default
DEFAULT_POPULATIONS = DEFAULT_PARAMS["populations"].default
DEFAULT_NCYCLES = DEFAULT_PARAMS["ncyclesperiteration"].default


class TestPipeline(unittest.TestCase):
    def setUp(self):
        # Using inspect,
        # get default niterations from PySRRegressor, and double them:
        self.default_test_kwargs = dict(
            progress=False,
            model_selection="accuracy",
            niterations=DEFAULT_NITERATIONS * 2,
            populations=DEFAULT_POPULATIONS * 2,
            temp_equation_file=True,
        )
        self.rstate = np.random.RandomState(0)
        self.X = self.rstate.randn(100, 5)

    def test_linear_relation(self):
        y = self.X[:, 0]
        model = PySRRegressor(
            **self.default_test_kwargs,
            early_stop_condition="stop_if(loss, complexity) = loss < 1e-4 && complexity == 1",
        )
        model.fit(self.X, y)
        print(model.equations_)
        self.assertLessEqual(model.get_best()["loss"], 1e-4)

    def test_linear_relation_named(self):
        y = self.X[:, 0]
        model = PySRRegressor(
            **self.default_test_kwargs,
            early_stop_condition="stop_if(loss, complexity) = loss < 1e-4 && complexity == 1",
        )
        model.fit(self.X, y, variable_names=["c1", "c2", "c3", "c4", "c5"])
        self.assertIn("c1", model.equations_.iloc[-1]["equation"])

    def test_linear_relation_weighted(self):
        y = self.X[:, 0]
        weights = np.ones_like(y)
        model = PySRRegressor(
            **self.default_test_kwargs,
            early_stop_condition="stop_if(loss, complexity) = loss < 1e-4 && complexity == 1",
        )
        model.fit(self.X, y, weights=weights)
        print(model.equations_)
        self.assertLessEqual(model.get_best()["loss"], 1e-4)

    def test_multiprocessing_turbo_custom_objective(self):
        rstate = np.random.RandomState(0)
        y = self.X[:, 0]
        y += rstate.randn(*y.shape) * 1e-4
        model = PySRRegressor(
            **self.default_test_kwargs,
            # Turbo needs to work with unsafe operators:
            unary_operators=["sqrt"],
            procs=2,
            multithreading=False,
            turbo=True,
            early_stop_condition="stop_if(loss, complexity) = loss < 1e-10 && complexity == 1",
            full_objective="""
            function my_objective(tree::Node{T}, dataset::Dataset{T}, options::Options) where T
                prediction, flag = eval_tree_array(tree, dataset.X, options)
                !flag && return T(Inf)
                abs3(x) = abs(x) ^ 3
                return sum(abs3, prediction .- dataset.y) / length(prediction)
            end
            """,
        )
        model.fit(self.X, y)
        print(model.equations_)
        best_loss = model.equations_.iloc[-1]["loss"]
        self.assertLessEqual(best_loss, 1e-10)
        self.assertGreaterEqual(best_loss, 0.0)

    def test_high_precision_search_custom_loss(self):
        y = 1.23456789 * self.X[:, 0]
        model = PySRRegressor(
            **self.default_test_kwargs,
            early_stop_condition="stop_if(loss, complexity) = loss < 1e-4 && complexity == 3",
            loss="my_loss(prediction, target) = (prediction - target)^2",
            precision=64,
            parsimony=0.01,
            warm_start=True,
        )
        model.fit(self.X, y)
        from pysr.sr import Main

        # We should have that the model state is now a Float64 hof:
        Main.test_state = model.raw_julia_state_
        self.assertTrue(Main.eval("typeof(test_state[2]).parameters[1] == Float64"))

    def test_multioutput_custom_operator_quiet_custom_complexity(self):
        y = self.X[:, [0, 1]] ** 2
        model = PySRRegressor(
            unary_operators=["square_op(x) = x^2"],
            extra_sympy_mappings={"square_op": lambda x: x**2},
            complexity_of_operators={"square_op": 2, "plus": 1},
            binary_operators=["plus"],
            verbosity=0,
            **self.default_test_kwargs,
            procs=0,
            # Test custom operators with turbo:
            turbo=True,
            # Test custom operators with constraints:
            nested_constraints={"square_op": {"square_op": 3}},
            constraints={"square_op": 10},
            early_stop_condition="stop_if(loss, complexity) = loss < 1e-4 && complexity == 3",
        )
        model.fit(self.X, y)
        equations = model.equations_
        print(equations)
        self.assertIn("square_op", model.equations_[0].iloc[-1]["equation"])
        self.assertLessEqual(equations[0].iloc[-1]["loss"], 1e-4)
        self.assertLessEqual(equations[1].iloc[-1]["loss"], 1e-4)

        test_y1 = model.predict(self.X)
        test_y2 = model.predict(self.X, index=[-1, -1])

        mse1 = np.average((test_y1 - y) ** 2)
        mse2 = np.average((test_y2 - y) ** 2)

        self.assertLessEqual(mse1, 1e-4)
        self.assertLessEqual(mse2, 1e-4)

        bad_y = model.predict(self.X, index=[0, 0])
        bad_mse = np.average((bad_y - y) ** 2)
        self.assertGreater(bad_mse, 1e-4)

    def test_multioutput_weighted_with_callable_temp_equation(self):
        X = self.X.copy()
        y = X[:, [0, 1]] ** 2
        w = self.rstate.rand(*y.shape)
        w[w < 0.5] = 0.0
        w[w >= 0.5] = 1.0

        # Double equation when weights are 0:
        y = (2 - w) * y
        # Thus, pysr needs to use the weights to find the right equation!

        model = PySRRegressor(
            unary_operators=["sq(x) = x^2"],
            binary_operators=["plus"],
            extra_sympy_mappings={"sq": lambda x: x**2},
            **self.default_test_kwargs,
            procs=0,
            delete_tempfiles=False,
            early_stop_condition="stop_if(loss, complexity) = loss < 1e-4 && complexity == 2",
        )
        model.fit(X.copy(), y, weights=w)

        # These tests are flaky, so don't fail test:
        try:
            np.testing.assert_almost_equal(
                model.predict(X.copy())[:, 0], X[:, 0] ** 2, decimal=3
            )
        except AssertionError:
            print("Error in test_multioutput_weighted_with_callable_temp_equation")
            print("Model equations: ", model.sympy()[0])
            print("True equation: x0^2")

        try:
            np.testing.assert_almost_equal(
                model.predict(X.copy())[:, 1], X[:, 1] ** 2, decimal=3
            )
        except AssertionError:
            print("Error in test_multioutput_weighted_with_callable_temp_equation")
            print("Model equations: ", model.sympy()[1])
            print("True equation: x1^2")

    def test_complex_equations_anonymous_stop(self):
        X = self.rstate.randn(100, 3) + 1j * self.rstate.randn(100, 3)
        y = (2 + 1j) * np.cos(X[:, 0] * (0.5 - 0.3j))
        model = PySRRegressor(
            binary_operators=["+", "-", "*"],
            unary_operators=["cos"],
            **self.default_test_kwargs,
            early_stop_condition="(loss, complexity) -> loss <= 1e-4 && complexity <= 6",
        )
        model.fit(X, y)
        test_y = model.predict(X)
        self.assertTrue(np.issubdtype(test_y.dtype, np.complexfloating))
        self.assertLessEqual(np.average(np.abs(test_y - y) ** 2), 1e-4)

    def test_empty_operators_single_input_warm_start(self):
        X = self.rstate.randn(100, 1)
        y = X[:, 0] + 3.0
        regressor = PySRRegressor(
            unary_operators=[],
            binary_operators=["plus"],
            **self.default_test_kwargs,
            early_stop_condition="stop_if(loss, complexity) = loss < 1e-4 && complexity == 3",
        )
        self.assertTrue("None" in regressor.__repr__())
        regressor.fit(X, y)
        self.assertTrue("None" not in regressor.__repr__())
        self.assertTrue(">>>>" in regressor.__repr__())

        self.assertLessEqual(regressor.equations_.iloc[-1]["loss"], 1e-4)
        np.testing.assert_almost_equal(regressor.predict(X), y, decimal=1)

        # Test if repeated fit works:
        regressor.set_params(
            niterations=1,
            ncyclesperiteration=2,
            warm_start=True,
            early_stop_condition=None,
        )
        # Check that the the julia state is saved:
        from pysr.sr import Main

        # We should have that the model state is now a Float32 hof:
        Main.test_state = regressor.raw_julia_state_
        self.assertTrue(Main.eval("typeof(test_state[2]).parameters[1] == Float32"))
        # This should exit almost immediately, and use the old equations
        regressor.fit(X, y)

        self.assertLessEqual(regressor.equations_.iloc[-1]["loss"], 1e-4)
        np.testing.assert_almost_equal(regressor.predict(X), y, decimal=1)

        # Tweak model selection:
        regressor.set_params(model_selection="best")
        self.assertEqual(regressor.get_params()["model_selection"], "best")
        self.assertTrue("None" not in regressor.__repr__())
        self.assertTrue(">>>>" in regressor.__repr__())

    def test_warm_start_set_at_init(self):
        # Smoke test for bug where warm_start=True is set at init
        y = self.X[:, 0]
        regressor = PySRRegressor(warm_start=True, max_evals=10)
        regressor.fit(self.X, y)

    def test_noisy(self):
        y = self.X[:, [0, 1]] ** 2 + self.rstate.randn(self.X.shape[0], 1) * 0.05
        model = PySRRegressor(
            # Test that passing a single operator works:
            unary_operators="sq(x) = x^2",
            binary_operators="plus",
            extra_sympy_mappings={"sq": lambda x: x**2},
            **self.default_test_kwargs,
            procs=0,
            denoise=True,
            early_stop_condition="stop_if(loss, complexity) = loss < 0.05 && complexity == 2",
        )
        # We expect in this case that the "best"
        # equation should be the right one:
        model.set_params(model_selection="best")
        # Also try without a temp equation file:
        model.set_params(temp_equation_file=False)
        model.fit(self.X, y)
        self.assertLessEqual(model.get_best()[1]["loss"], 1e-2)
        self.assertLessEqual(model.get_best()[1]["loss"], 1e-2)

    def test_pandas_resample_with_nested_constraints(self):
        X = pd.DataFrame(
            {
                "T": self.rstate.randn(500),
                "x": self.rstate.randn(500),
                "unused_feature": self.rstate.randn(500),
            }
        )
        true_fn = lambda x: np.array(x["T"] + x["x"] ** 2 + 1.323837)
        y = true_fn(X)
        noise = self.rstate.randn(500) * 0.01
        y = y + noise
        # We also test y as a pandas array:
        y = pd.Series(y)
        # Resampled array is a different order of features:
        Xresampled = pd.DataFrame(
            {
                "unused_feature": self.rstate.randn(100),
                "x": self.rstate.randn(100),
                "T": self.rstate.randn(100),
            }
        )
        model = PySRRegressor(
            unary_operators=[],
            binary_operators=["+", "*", "/", "-"],
            **self.default_test_kwargs,
            denoise=True,
            nested_constraints={"/": {"+": 1, "-": 1}, "+": {"*": 4}},
            early_stop_condition="stop_if(loss, complexity) = loss < 1e-3 && complexity == 7",
        )
        model.fit(X, y, Xresampled=Xresampled)
        self.assertNotIn("unused_feature", model.latex())
        self.assertIn("T", model.latex())
        self.assertIn("x", model.latex())
        self.assertLessEqual(model.get_best()["loss"], 1e-1)
        fn = model.get_best()["lambda_format"]
        X2 = pd.DataFrame(
            {
                "T": self.rstate.randn(100),
                "unused_feature": self.rstate.randn(100),
                "x": self.rstate.randn(100),
            }
        )
        self.assertLess(np.average((fn(X2) - true_fn(X2)) ** 2), 1e-1)
        self.assertLess(np.average((model.predict(X2) - true_fn(X2)) ** 2), 1e-1)

    def test_high_dim_selection_early_stop(self):
        X = pd.DataFrame({f"k{i}": self.rstate.randn(10000) for i in range(10)})
        Xresampled = pd.DataFrame({f"k{i}": self.rstate.randn(100) for i in range(10)})
        y = X["k7"] ** 2 + np.cos(X["k9"]) * 3

        model = PySRRegressor(
            unary_operators=["cos"],
            select_k_features=3,
            early_stop_condition=1e-4,  # Stop once most accurate equation is <1e-4 MSE
            maxsize=12,
            **self.default_test_kwargs,
        )
        model.set_params(model_selection="accuracy")
        model.fit(X, y, Xresampled=Xresampled)
        self.assertLess(np.average((model.predict(X) - y) ** 2), 1e-4)
        # Again, but with numpy arrays:
        model.fit(X.values, y.values, Xresampled=Xresampled.values)
        self.assertLess(np.average((model.predict(X.values) - y.values) ** 2), 1e-4)

    def test_load_model(self):
        """See if we can load a ran model from the equation file."""
        csv_file_data = """
        Complexity,Loss,Equation
        1,0.19951081,"1.9762075"
        3,0.12717344,"(f0 + 1.4724599)"
        4,0.104823045,"pow_abs(2.2683423, cos(f3))\""""
        # Strip the indents:
        csv_file_data = "\n".join([l.strip() for l in csv_file_data.split("\n")])

        for from_backup in [False, True]:
            rand_dir = Path(tempfile.mkdtemp())
            equation_filename = str(rand_dir / "equation.csv")
            with open(equation_filename + (".bkup" if from_backup else ""), "w") as f:
                f.write(csv_file_data)
            model = PySRRegressor.from_file(
                equation_filename,
                n_features_in=5,
                feature_names_in=["f0", "f1", "f2", "f3", "f4"],
                binary_operators=["+", "*", "/", "-", "^"],
                unary_operators=["cos"],
            )
            X = self.rstate.rand(100, 5)
            y_truth = 2.2683423 ** np.cos(X[:, 3])
            y_test = model.predict(X, 2)

            np.testing.assert_allclose(y_truth, y_test)

    def test_load_model_simple(self):
        # Test that we can simply load a model from its equation file.
        y = self.X[:, [0, 1]] ** 2
        model = PySRRegressor(
            # Test that passing a single operator works:
            unary_operators="sq(x) = x^2",
            binary_operators="plus",
            extra_sympy_mappings={"sq": lambda x: x**2},
            **self.default_test_kwargs,
            procs=0,
            denoise=True,
            early_stop_condition="stop_if(loss, complexity) = loss < 0.05 && complexity == 2",
        )
        rand_dir = Path(tempfile.mkdtemp())
        equation_file = rand_dir / "equations.csv"
        model.set_params(temp_equation_file=False)
        model.set_params(equation_file=equation_file)
        model.fit(self.X, y)

        # lambda functions are removed from the pickling, so we need
        # to pass it during the loading:
        model2 = PySRRegressor.from_file(
            model.equation_file_, extra_sympy_mappings={"sq": lambda x: x**2}
        )

        np.testing.assert_allclose(model.predict(self.X), model2.predict(self.X))

        # Try again, but using only the pickle file:
        for file_to_delete in [str(equation_file), str(equation_file) + ".bkup"]:
            if os.path.exists(file_to_delete):
                os.remove(file_to_delete)

        pickle_file = rand_dir / "equations.pkl"
        model3 = PySRRegressor.from_file(
            model.equation_file_, extra_sympy_mappings={"sq": lambda x: x**2}
        )
        np.testing.assert_allclose(model.predict(self.X), model3.predict(self.X))


def manually_create_model(equations, feature_names=None):
    if feature_names is None:
        feature_names = ["x0", "x1"]

    model = PySRRegressor(
        progress=False,
        niterations=1,
        extra_sympy_mappings={},
        output_jax_format=False,
        model_selection="accuracy",
        equation_file="equation_file.csv",
    )

    # Set up internal parameters as if it had been fitted:
    if isinstance(equations, list):
        # Multi-output.
        model.equation_file_ = "equation_file.csv"
        model.nout_ = len(equations)
        model.selection_mask_ = None
        model.feature_names_in_ = np.array(feature_names, dtype=object)
        for i in range(model.nout_):
            equations[i]["complexity loss equation".split(" ")].to_csv(
                f"equation_file.csv.out{i+1}.bkup"
            )
    else:
        model.equation_file_ = "equation_file.csv"
        model.nout_ = 1
        model.selection_mask_ = None
        model.feature_names_in_ = np.array(feature_names, dtype=object)
        equations["complexity loss equation".split(" ")].to_csv(
            "equation_file.csv.bkup"
        )

    model.refresh()

    return model


class TestBest(unittest.TestCase):
    def setUp(self):
        self.rstate = np.random.RandomState(0)
        self.X = self.rstate.randn(10, 2)
        self.y = np.cos(self.X[:, 0]) ** 2
        equations = pd.DataFrame(
            {
                "equation": ["1.0", "cos(x0)", "square(cos(x0))"],
                "loss": [1.0, 0.1, 1e-5],
                "complexity": [1, 2, 3],
            }
        )
        self.model = manually_create_model(equations)
        self.equations_ = self.model.equations_

    def test_best(self):
        self.assertEqual(self.model.sympy(), sympy.cos(sympy.Symbol("x0")) ** 2)

    def test_index_selection(self):
        self.assertEqual(self.model.sympy(-1), sympy.cos(sympy.Symbol("x0")) ** 2)
        self.assertEqual(self.model.sympy(2), sympy.cos(sympy.Symbol("x0")) ** 2)
        self.assertEqual(self.model.sympy(1), sympy.cos(sympy.Symbol("x0")))
        self.assertEqual(self.model.sympy(0), 1.0)

    def test_best_tex(self):
        self.assertEqual(self.model.latex(), "\\cos^{2}{\\left(x_{0} \\right)}")

    def test_best_lambda(self):
        X = self.X
        y = self.y
        for f in [self.model.predict, self.equations_.iloc[-1]["lambda_format"]]:
            np.testing.assert_almost_equal(f(X), y, decimal=3)

    def test_all_selection_strategies(self):
        equations = pd.DataFrame(
            dict(
                loss=[1.0, 0.1, 0.01, 0.001 * 1.4, 0.001],
                score=[0.5, 1.0, 0.5, 0.5, 0.3],
            )
        )
        idx_accuracy = idx_model_selection(equations, "accuracy")
        self.assertEqual(idx_accuracy, 4)
        idx_best = idx_model_selection(equations, "best")
        self.assertEqual(idx_best, 3)
        idx_score = idx_model_selection(equations, "score")
        self.assertEqual(idx_score, 1)


class TestFeatureSelection(unittest.TestCase):
    def setUp(self):
        self.rstate = np.random.RandomState(0)

    def test_feature_selection(self):
        X = self.rstate.randn(20000, 5)
        y = X[:, 2] ** 2 + X[:, 3] ** 2
        selected = run_feature_selection(X, y, select_k_features=2)
        self.assertEqual(sorted(selected), [2, 3])

    def test_feature_selection_handler(self):
        X = self.rstate.randn(20000, 5)
        y = X[:, 2] ** 2 + X[:, 3] ** 2
        var_names = [f"x{i}" for i in range(5)]
        selected_X, selection = _handle_feature_selection(
            X,
            select_k_features=2,
            variable_names=var_names,
            y=y,
        )
        self.assertTrue((2 in selection) and (3 in selection))
        selected_var_names = [var_names[i] for i in selection]
        self.assertEqual(set(selected_var_names), set("x2 x3".split(" ")))
        np.testing.assert_array_equal(
            np.sort(selected_X, axis=1), np.sort(X[:, [2, 3]], axis=1)
        )


class TestMiscellaneous(unittest.TestCase):
    """Test miscellaneous functions."""

    def test_csv_to_pkl_conversion(self):
        """Test that csv filename to pkl filename works as expected."""
        tmpdir = Path(tempfile.mkdtemp())
        equation_file = tmpdir / "equations.389479384.28378374.csv"
        expected_pkl_file = tmpdir / "equations.389479384.28378374.pkl"

        # First, test inputting the paths:
        test_pkl_file = _csv_filename_to_pkl_filename(equation_file)
        self.assertEqual(test_pkl_file, str(expected_pkl_file))

        # Next, test inputting the strings.
        test_pkl_file = _csv_filename_to_pkl_filename(str(equation_file))
        self.assertEqual(test_pkl_file, str(expected_pkl_file))

    def test_deprecation(self):
        """Ensure that deprecation works as expected.

        This should give a warning, and sets the correct value.
        """
        with self.assertWarns(FutureWarning):
            model = PySRRegressor(fractionReplaced=0.2)
        # This is a deprecated parameter, so we should get a warning.

        # The correct value should be set:
        self.assertEqual(model.fraction_replaced, 0.2)

    def test_size_warning(self):
        """Ensure that a warning is given for a large input size."""
        model = PySRRegressor()
        X = np.random.randn(10001, 2)
        y = np.random.randn(10001)
        with warnings.catch_warnings():
            warnings.simplefilter("error")
            with self.assertRaises(Exception) as context:
                model.fit(X, y)
            self.assertIn("more than 10,000", str(context.exception))

    def test_feature_warning(self):
        """Ensure that a warning is given for large number of features."""
        model = PySRRegressor()
        X = np.random.randn(100, 10)
        y = np.random.randn(100)
        with warnings.catch_warnings():
            warnings.simplefilter("error")
            with self.assertRaises(Exception) as context:
                model.fit(X, y)
            self.assertIn("with 10 features or more", str(context.exception))

    def test_deterministic_warnings(self):
        """Ensure that warnings are given for determinism"""
        model = PySRRegressor(random_state=0)
        X = np.random.randn(100, 2)
        y = np.random.randn(100)
        with warnings.catch_warnings():
            warnings.simplefilter("error")
            with self.assertRaises(Exception) as context:
                model.fit(X, y)
            self.assertIn("`deterministic`", str(context.exception))

    def test_deterministic_errors(self):
        """Setting deterministic without random_state should error"""
        model = PySRRegressor(deterministic=True)
        X = np.random.randn(100, 2)
        y = np.random.randn(100)
        with self.assertRaises(ValueError):
            model.fit(X, y)

    def test_changed_options_warning(self):
        """Check that a warning is given if Julia options are changed."""
        if julia_helpers.julia_kwargs_at_initialization is None:
            julia_helpers.init_julia(julia_kwargs={"threads": 2, "optimize": 3})

        cur_init = julia_helpers.julia_kwargs_at_initialization

        threads_to_change = cur_init["threads"] + 1
        with warnings.catch_warnings():
            warnings.simplefilter("error")
            with self.assertRaises(Exception) as context:
                julia_helpers.init_julia(
                    julia_kwargs={"threads": threads_to_change, "optimize": 3}
                )
            self.assertIn("Julia has already started", str(context.exception))
            self.assertIn("threads", str(context.exception))

    def test_extra_sympy_mappings_undefined(self):
        """extra_sympy_mappings=None errors for custom operators"""
        model = PySRRegressor(unary_operators=["square2(x) = x^2"])
        X = np.random.randn(100, 2)
        y = np.random.randn(100)
        with self.assertRaises(ValueError):
            model.fit(X, y)

    def test_sympy_function_fails_as_variable(self):
        model = PySRRegressor()
        X = np.random.randn(100, 2)
        y = np.random.randn(100)
        with self.assertRaises(ValueError) as cm:
            model.fit(X, y, variable_names=["x1", "N"])
        self.assertIn("Variable name", str(cm.exception))

    def test_bad_variable_names_fail(self):
        model = PySRRegressor()
        X = np.random.randn(100, 1)
        y = np.random.randn(100)

        with self.assertRaises(ValueError) as cm:
            model.fit(X, y, variable_names=["Tr(Tij)"])
        self.assertIn("Invalid variable name", str(cm.exception))

        with self.assertRaises(ValueError) as cm:
            model.fit(X, y, variable_names=["f{c}"])
        self.assertIn("Invalid variable name", str(cm.exception))

    def test_pickle_with_temp_equation_file(self):
        """If we have a temporary equation file, unpickle the estimator."""
        model = PySRRegressor(
            populations=int(1 + DEFAULT_POPULATIONS / 5),
            temp_equation_file=True,
            procs=0,
            multithreading=False,
        )
        nout = 3
        X = np.random.randn(100, 2)
        y = np.random.randn(100, nout)
        model.fit(X, y)
        contents = model.equation_file_contents_.copy()

        y_predictions = model.predict(X)

        equation_file_base = model.equation_file_
        for i in range(1, nout + 1):
            assert not os.path.exists(str(equation_file_base) + f".out{i}.bkup")

        with tempfile.NamedTemporaryFile() as pickle_file:
            pkl.dump(model, pickle_file)
            pickle_file.seek(0)
            model2 = pkl.load(pickle_file)

        contents2 = model2.equation_file_contents_
        cols_to_check = ["equation", "loss", "complexity"]
        for frame1, frame2 in zip(contents, contents2):
            pd.testing.assert_frame_equal(frame1[cols_to_check], frame2[cols_to_check])

        y_predictions2 = model2.predict(X)
        np.testing.assert_array_equal(y_predictions, y_predictions2)

    def test_scikit_learn_compatibility(self):
        """Test PySRRegressor compatibility with scikit-learn."""
        model = PySRRegressor(
            niterations=int(1 + DEFAULT_NITERATIONS / 10),
            populations=int(1 + DEFAULT_POPULATIONS / 3),
            ncyclesperiteration=int(2 + DEFAULT_NCYCLES / 10),
            verbosity=0,
            progress=False,
            random_state=0,
            deterministic=True,  # Deterministic as tests require this.
            procs=0,
            multithreading=False,
            warm_start=False,
            temp_equation_file=True,
        )  # Return early.

        check_generator = check_estimator(model, generate_only=True)
        exception_messages = []
        for _, check in check_generator:
<<<<<<< HEAD
=======
            if check.func.__name__ == "check_complex_data":
                # We can use complex data, so avoid this check.
                continue
>>>>>>> ccbe6683
            try:
                with warnings.catch_warnings():
                    warnings.simplefilter("ignore")
                    check(model)
                print("Passed", check.func.__name__)
            except Exception:
                error_message = str(traceback.format_exc())
                exception_messages.append(
                    f"{check.func.__name__}:\n" + error_message + "\n"
                )
                print("Failed", check.func.__name__, "with:")
                # Add a leading tab to error message, which
                # might be multi-line:
                print("\n".join([(" " * 4) + row for row in error_message.split("\n")]))
        # If any checks failed don't let the test pass.
        self.assertEqual(len(exception_messages), 0)


TRUE_PREAMBLE = "\n".join(
    [
        r"\usepackage{breqn}",
        r"\usepackage{booktabs}",
        "",
        "...",
        "",
    ]
)


class TestLaTeXTable(unittest.TestCase):
    def setUp(self):
        equations = pd.DataFrame(
            dict(
                equation=["x0", "cos(x0)", "x0 + x1 - cos(x1 * x0)"],
                loss=[1.052, 0.02315, 1.12347e-15],
                complexity=[1, 2, 8],
            )
        )
        self.model = manually_create_model(equations)
        self.maxDiff = None

    def create_true_latex(self, middle_part, include_score=False):
        if include_score:
            true_latex_table_str = r"""
                \begin{table}[h]
                \begin{center}
                \begin{tabular}{@{}cccc@{}}
                \toprule
                Equation & Complexity & Loss & Score \\
                \midrule"""
        else:
            true_latex_table_str = r"""
                \begin{table}[h]
                \begin{center}
                \begin{tabular}{@{}ccc@{}}
                \toprule
                Equation & Complexity & Loss \\
                \midrule"""
        true_latex_table_str += middle_part
        true_latex_table_str += r"""\bottomrule
            \end{tabular}
            \end{center}
            \end{table}
        """
        # First, remove empty lines:
        true_latex_table_str = "\n".join(
            [line.strip() for line in true_latex_table_str.split("\n") if len(line) > 0]
        )
        return true_latex_table_str.strip()

    def test_simple_table(self):
        latex_table_str = self.model.latex_table(
            columns=["equation", "complexity", "loss"]
        )
        middle_part = r"""
            $y = x_{0}$ & $1$ & $1.05$ \\
            $y = \cos{\left(x_{0} \right)}$ & $2$ & $0.0232$ \\
            $y = x_{0} + x_{1} - \cos{\left(x_{0} x_{1} \right)}$ & $8$ & $1.12 \cdot 10^{-15}$ \\
        """
        true_latex_table_str = (
            TRUE_PREAMBLE + "\n" + self.create_true_latex(middle_part)
        )
        self.assertEqual(latex_table_str, true_latex_table_str)

    def test_other_precision(self):
        latex_table_str = self.model.latex_table(
            precision=5, columns=["equation", "complexity", "loss"]
        )
        middle_part = r"""
            $y = x_{0}$ & $1$ & $1.0520$ \\
            $y = \cos{\left(x_{0} \right)}$ & $2$ & $0.023150$ \\
            $y = x_{0} + x_{1} - \cos{\left(x_{0} x_{1} \right)}$ & $8$ & $1.1235 \cdot 10^{-15}$ \\
        """
        true_latex_table_str = (
            TRUE_PREAMBLE + "\n" + self.create_true_latex(middle_part)
        )
        self.assertEqual(latex_table_str, true_latex_table_str)

    def test_include_score(self):
        latex_table_str = self.model.latex_table()
        middle_part = r"""
            $y = x_{0}$ & $1$ & $1.05$ & $0.0$ \\
            $y = \cos{\left(x_{0} \right)}$ & $2$ & $0.0232$ & $3.82$ \\
            $y = x_{0} + x_{1} - \cos{\left(x_{0} x_{1} \right)}$ & $8$ & $1.12 \cdot 10^{-15}$ & $5.11$ \\
        """
        true_latex_table_str = (
            TRUE_PREAMBLE
            + "\n"
            + self.create_true_latex(middle_part, include_score=True)
        )
        self.assertEqual(latex_table_str, true_latex_table_str)

    def test_last_equation(self):
        latex_table_str = self.model.latex_table(
            indices=[2], columns=["equation", "complexity", "loss"]
        )
        middle_part = r"""
            $y = x_{0} + x_{1} - \cos{\left(x_{0} x_{1} \right)}$ & $8$ & $1.12 \cdot 10^{-15}$ \\
        """
        true_latex_table_str = (
            TRUE_PREAMBLE + "\n" + self.create_true_latex(middle_part)
        )
        self.assertEqual(latex_table_str, true_latex_table_str)

    def test_multi_output(self):
        equations1 = pd.DataFrame(
            dict(
                equation=["x0", "cos(x0)", "x0 + x1 - cos(x1 * x0)"],
                loss=[1.052, 0.02315, 1.12347e-15],
                complexity=[1, 2, 8],
            )
        )
        equations2 = pd.DataFrame(
            dict(
                equation=["x1", "cos(x1)", "x0 * x0 * x1"],
                loss=[1.32, 0.052, 2e-15],
                complexity=[1, 2, 5],
            )
        )
        equations = [equations1, equations2]
        model = manually_create_model(equations)
        middle_part_1 = r"""
            $y_{0} = x_{0}$ & $1$ & $1.05$ & $0.0$ \\
            $y_{0} = \cos{\left(x_{0} \right)}$ & $2$ & $0.0232$ & $3.82$ \\
            $y_{0} = x_{0} + x_{1} - \cos{\left(x_{0} x_{1} \right)}$ & $8$ & $1.12 \cdot 10^{-15}$ & $5.11$ \\
        """
        middle_part_2 = r"""
            $y_{1} = x_{1}$ & $1$ & $1.32$ & $0.0$ \\
            $y_{1} = \cos{\left(x_{1} \right)}$ & $2$ & $0.0520$ & $3.23$ \\
            $y_{1} = x_{0}^{2} x_{1}$ & $5$ & $2.00 \cdot 10^{-15}$ & $10.3$ \\
        """
        true_latex_table_str = "\n\n".join(
            self.create_true_latex(part, include_score=True)
            for part in [middle_part_1, middle_part_2]
        )
        true_latex_table_str = TRUE_PREAMBLE + "\n" + true_latex_table_str
        latex_table_str = model.latex_table()

        self.assertEqual(latex_table_str, true_latex_table_str)

    def test_latex_float_precision(self):
        """Test that we can print latex expressions with custom precision"""
        expr = sympy.Float(4583.4485748, dps=50)
        self.assertEqual(to_latex(expr, prec=6), r"4583.45")
        self.assertEqual(to_latex(expr, prec=5), r"4583.4")
        self.assertEqual(to_latex(expr, prec=4), r"4583.")
        self.assertEqual(to_latex(expr, prec=3), r"4.58 \cdot 10^{3}")
        self.assertEqual(to_latex(expr, prec=2), r"4.6 \cdot 10^{3}")

        # Multiple numbers:
        x = sympy.Symbol("x")
        expr = x * 3232.324857384 - 1.4857485e-10
        self.assertEqual(
            to_latex(expr, prec=2), r"3.2 \cdot 10^{3} x - 1.5 \cdot 10^{-10}"
        )
        self.assertEqual(
            to_latex(expr, prec=3), r"3.23 \cdot 10^{3} x - 1.49 \cdot 10^{-10}"
        )
        self.assertEqual(
            to_latex(expr, prec=8), r"3232.3249 x - 1.4857485 \cdot 10^{-10}"
        )

    def test_latex_break_long_equation(self):
        """Test that we can break a long equation inside the table"""
        long_equation = """
        - cos(x1 * x0) + 3.2 * x0 - 1.2 * x1 + x1 * x1 * x1 + x0 * x0 * x0
        + 5.2 * sin(0.3256 * sin(x2) - 2.6 * x0) + x0 * x0 * x0 * x0 * x0
        + cos(cos(x1 * x0) + 3.2 * x0 - 1.2 * x1 + x1 * x1 * x1 + x0 * x0 * x0)
        """
        long_equation = "".join(long_equation.split("\n")).strip()
        equations = pd.DataFrame(
            dict(
                equation=["x0", "cos(x0)", long_equation],
                loss=[1.052, 0.02315, 1.12347e-15],
                complexity=[1, 2, 30],
            )
        )
        model = manually_create_model(equations)
        latex_table_str = model.latex_table()
        middle_part = r"""
        $y = x_{0}$ & $1$ & $1.05$ & $0.0$ \\
        $y = \cos{\left(x_{0} \right)}$ & $2$ & $0.0232$ & $3.82$ \\
        \begin{minipage}{0.8\linewidth} \vspace{-1em} \begin{dmath*} y = x_{0}^{5} + x_{0}^{3} + 3.20 x_{0} + x_{1}^{3} - 1.20 x_{1} - 5.20 \sin{\left(2.60 x_{0} - 0.326 \sin{\left(x_{2} \right)} \right)} - \cos{\left(x_{0} x_{1} \right)} + \cos{\left(x_{0}^{3} + 3.20 x_{0} + x_{1}^{3} - 1.20 x_{1} + \cos{\left(x_{0} x_{1} \right)} \right)} \end{dmath*} \end{minipage} & $30$ & $1.12 \cdot 10^{-15}$ & $1.09$ \\
        """
        true_latex_table_str = (
            TRUE_PREAMBLE
            + "\n"
            + self.create_true_latex(middle_part, include_score=True)
        )
        self.assertEqual(latex_table_str, true_latex_table_str)


def runtests():
    """Run all tests in test.py."""
    suite = unittest.TestSuite()
    loader = unittest.TestLoader()
    test_cases = [
        TestPipeline,
        TestBest,
        TestFeatureSelection,
        TestMiscellaneous,
        TestLaTeXTable,
    ]
    for test_case in test_cases:
        tests = loader.loadTestsFromTestCase(test_case)
        suite.addTests(tests)
    runner = unittest.TextTestRunner()
    return runner.run(suite)<|MERGE_RESOLUTION|>--- conflicted
+++ resolved
@@ -691,12 +691,9 @@
         check_generator = check_estimator(model, generate_only=True)
         exception_messages = []
         for _, check in check_generator:
-<<<<<<< HEAD
-=======
             if check.func.__name__ == "check_complex_data":
                 # We can use complex data, so avoid this check.
                 continue
->>>>>>> ccbe6683
             try:
                 with warnings.catch_warnings():
                     warnings.simplefilter("ignore")
