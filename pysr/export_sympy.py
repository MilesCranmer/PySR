--- conflicted
+++ resolved
@@ -50,10 +50,6 @@
     "round": lambda x: sympy.ceiling(x - 0.5),
     "max": lambda x, y: sympy.Piecewise((y, x < y), (x, True)),
     "min": lambda x, y: sympy.Piecewise((x, x < y), (y, True)),
-<<<<<<< HEAD
-    "round": lambda x: sympy.ceiling(x - 0.5),
-=======
->>>>>>> f21e3d63
     "cond": lambda x, y: sympy.Piecewise((y, x > 0), (0.0, True)),
     "logical_or": lambda x, y: sympy.Piecewise((1.0, (x > 0) | (y > 0)), (0.0, True)),
     "logical_and": lambda x, y: sympy.Piecewise((1.0, (x > 0) & (y > 0)), (0.0, True)),
