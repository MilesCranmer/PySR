"""Define utilities to export to sympy"""
from typing import Callable, Dict, List, Optional

import sympy
from sympy import sympify

sympy_mappings = {
    "div": lambda x, y: x / y,
    "mult": lambda x, y: x * y,
    "sqrt": lambda x: sympy.sqrt(x),
    "sqrt_abs": lambda x: sympy.sqrt(abs(x)),
    "square": lambda x: x**2,
    "cube": lambda x: x**3,
    "plus": lambda x, y: x + y,
    "sub": lambda x, y: x - y,
    "neg": lambda x: -x,
    "pow": lambda x, y: x**y,
    "pow_abs": lambda x, y: abs(x) ** y,
    "cos": sympy.cos,
    "sin": sympy.sin,
    "tan": sympy.tan,
    "cosh": sympy.cosh,
    "sinh": sympy.sinh,
    "tanh": sympy.tanh,
    "exp": sympy.exp,
    "acos": sympy.acos,
    "asin": sympy.asin,
    "atan": sympy.atan,
    "acosh": lambda x: sympy.acosh(x),
    "acosh_abs": lambda x: sympy.acosh(abs(x) + 1),
    "asinh": sympy.asinh,
    "atanh": lambda x: sympy.atanh(sympy.Mod(x + 1, 2) - 1),
    "atanh_clip": lambda x: sympy.atanh(sympy.Mod(x + 1, 2) - 1),
    "abs": abs,
    "mod": sympy.Mod,
    "erf": sympy.erf,
    "erfc": sympy.erfc,
    "log": lambda x: sympy.log(x),
    "log10": lambda x: sympy.log(x, 10),
    "log2": lambda x: sympy.log(x, 2),
    "log1p": lambda x: sympy.log(x + 1),
    "log_abs": lambda x: sympy.log(abs(x)),
    "log10_abs": lambda x: sympy.log(abs(x), 10),
    "log2_abs": lambda x: sympy.log(abs(x), 2),
    "log1p_abs": lambda x: sympy.log(abs(x) + 1),
    "floor": sympy.floor,
    "ceil": sympy.ceiling,
    "sign": sympy.sign,
    "gamma": sympy.gamma,
<<<<<<< HEAD
    "logical_or": lambda x, y: sympy.Piecewise((1.0, (x > 0) | (y > 0)), (0.0, True)),
    "logical_and": lambda x, y: sympy.Piecewise((1.0, (x > 0) & (y > 0)), (0.0, True)),
    "relu": lambda x: sympy.Piecewise((0.0, x < 0), (x, True)),
=======
    "max": lambda x, y: sympy.Piecewise((y, x < y), (x, True)),
    "min": lambda x, y: sympy.Piecewise((x, x < y), (y, True)),
    "round": lambda x: sympy.ceiling(x - 0.5),
    "cond": lambda x, y: sympy.Heaviside(x, H0=0) * y,
>>>>>>> d39c0a67
}


def create_sympy_symbols(
    feature_names_in: List[str],
) -> List[sympy.Symbol]:
    return [sympy.Symbol(variable) for variable in feature_names_in]


def pysr2sympy(
    equation: str, *, extra_sympy_mappings: Optional[Dict[str, Callable]] = None
):
    local_sympy_mappings = {
        **(extra_sympy_mappings if extra_sympy_mappings else {}),
        **sympy_mappings,
    }

    return sympify(equation, locals=local_sympy_mappings)


def assert_valid_sympy_symbol(var_name: str) -> None:
    if var_name in sympy_mappings or var_name in sympy.__dict__.keys():
        raise ValueError(f"Variable name {var_name} is already a function name.")<|MERGE_RESOLUTION|>--- conflicted
+++ resolved
@@ -47,16 +47,13 @@
     "ceil": sympy.ceiling,
     "sign": sympy.sign,
     "gamma": sympy.gamma,
-<<<<<<< HEAD
-    "logical_or": lambda x, y: sympy.Piecewise((1.0, (x > 0) | (y > 0)), (0.0, True)),
-    "logical_and": lambda x, y: sympy.Piecewise((1.0, (x > 0) & (y > 0)), (0.0, True)),
-    "relu": lambda x: sympy.Piecewise((0.0, x < 0), (x, True)),
-=======
     "max": lambda x, y: sympy.Piecewise((y, x < y), (x, True)),
     "min": lambda x, y: sympy.Piecewise((x, x < y), (y, True)),
     "round": lambda x: sympy.ceiling(x - 0.5),
     "cond": lambda x, y: sympy.Heaviside(x, H0=0) * y,
->>>>>>> d39c0a67
+    "logical_or": lambda x, y: sympy.Piecewise((1.0, (x > 0) | (y > 0)), (0.0, True)),
+    "logical_and": lambda x, y: sympy.Piecewise((1.0, (x > 0) & (y > 0)), (0.0, True)),
+    "relu": lambda x: sympy.Piecewise((0.0, x < 0), (x, True)),
 }
 
 
