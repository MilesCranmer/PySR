import os
import sys
import numpy as np
import pandas as pd
import sympy
from sympy import sympify
import re
import tempfile
import shutil
from pathlib import Path
from datetime import datetime
import warnings
from multiprocessing import cpu_count
from sklearn.base import BaseEstimator, RegressorMixin, MultiOutputMixin
from sklearn.utils.validation import _check_feature_names_in, check_is_fitted

from .julia_helpers import (
    init_julia,
    _get_julia_project,
    is_julia_version_greater_eq,
    _escape_filename,
    _add_sr_to_julia_project,
    import_error_string,
)
from .export_numpy import CallableEquation
from .deprecated import make_deprecated_kwargs_for_pysr_regressor


<<<<<<< HEAD
Main = None
=======
def install(julia_project=None, quiet=False):  # pragma: no cover
    """Install PyCall.jl and all required dependencies for SymbolicRegression.jl.

    Also updates the local Julia registry."""
    import julia

    julia.install(quiet=quiet)

    julia_project, is_shared = _get_julia_project(julia_project)

    Main = init_julia()
    Main.eval("using Pkg")

    io = "devnull" if quiet else "stderr"
    io_arg = f"io={io}" if is_julia_version_greater_eq(Main, "1.6") else ""

    # Can't pass IO to Julia call as it evaluates to PyObject, so just directly
    # use Main.eval:
    Main.eval(
        f'Pkg.activate("{_escape_filename(julia_project)}", shared = Bool({int(is_shared)}), {io_arg})'
    )
    if is_shared:
        # Install SymbolicRegression.jl:
        _add_sr_to_julia_project(Main, io_arg)

    Main.eval(f"Pkg.instantiate({io_arg})")
    Main.eval(f"Pkg.precompile({io_arg})")
    if not quiet:
        warnings.warn(
            "It is recommended to restart Python after installing PySR's dependencies,"
            " so that the Julia environment is properly initialized."
        )


def import_error_string(julia_project=None):
    s = f"""
    Required dependencies are not installed or built.  Run the following code in the Python REPL:

        >>> import pysr
        >>> pysr.install()
    """

    if julia_project is not None:
        s += f"""
        Tried to activate project {julia_project} but failed."""

    return s


Main = None  # TODO: Rename to more descriptive name like "julia_runtime"
>>>>>>> 5bbefa6e

already_ran = False

sympy_mappings = {
    "div": lambda x, y: x / y,
    "mult": lambda x, y: x * y,
    "sqrt_abs": lambda x: sympy.sqrt(abs(x)),
    "square": lambda x: x**2,
    "cube": lambda x: x**3,
    "plus": lambda x, y: x + y,
    "sub": lambda x, y: x - y,
    "neg": lambda x: -x,
    "pow": lambda x, y: abs(x) ** y,
    "cos": sympy.cos,
    "sin": sympy.sin,
    "tan": sympy.tan,
    "cosh": sympy.cosh,
    "sinh": sympy.sinh,
    "tanh": sympy.tanh,
    "exp": sympy.exp,
    "acos": sympy.acos,
    "asin": sympy.asin,
    "atan": sympy.atan,
    "acosh": lambda x: sympy.acosh(abs(x) + 1),
    "acosh_abs": lambda x: sympy.acosh(abs(x) + 1),
    "asinh": sympy.asinh,
    "atanh": lambda x: sympy.atanh(sympy.Mod(x + 1, 2) - 1),
    "atanh_clip": lambda x: sympy.atanh(sympy.Mod(x + 1, 2) - 1),
    "abs": abs,
    "mod": sympy.Mod,
    "erf": sympy.erf,
    "erfc": sympy.erfc,
    "log_abs": lambda x: sympy.log(abs(x)),
    "log10_abs": lambda x: sympy.log(abs(x), 10),
    "log2_abs": lambda x: sympy.log(abs(x), 2),
    "log1p_abs": lambda x: sympy.log(abs(x) + 1),
    "floor": sympy.floor,
    "ceil": sympy.ceiling,
    "sign": sympy.sign,
    "gamma": sympy.gamma,
}


def pysr(X, y, weights=None, **kwargs):  # pragma: no cover
    warnings.warn(
        "Calling `pysr` is deprecated. Please use `model = PySRRegressor(**params); model.fit(X, y)` going forward.",
        FutureWarning,
    )
    model = PySRRegressor(**kwargs)
    model.fit(X, y, weights=weights)
    return model.equations


def _process_constraints(binary_operators, unary_operators, constraints):
    constraints = constraints.copy()
    for op in unary_operators:
        if op not in constraints:
            constraints[op] = -1
    for op in binary_operators:
        if op not in constraints:
            constraints[op] = (-1, -1)
        if op in ["plus", "sub", "+", "-"]:
            if constraints[op][0] != constraints[op][1]:
                raise NotImplementedError(
                    "You need equal constraints on both sides for - and +, due to simplification strategies."
                )
        elif op in ["mult", "*"]:
            # Make sure the complex expression is in the left side.
            if constraints[op][0] == -1:
                continue
            if constraints[op][1] == -1 or constraints[op][0] < constraints[op][1]:
                constraints[op][0], constraints[op][1] = (
                    constraints[op][1],
                    constraints[op][0],
                )
    return constraints


def _maybe_create_inline_operators(binary_operators, unary_operators):
    global Main
    binary_operators = binary_operators.copy()
    unary_operators = unary_operators.copy()
    for op_list in [binary_operators, unary_operators]:
        for i, op in enumerate(op_list):
            is_user_defined_operator = "(" in op

            if is_user_defined_operator:
                Main.eval(op)
                # Cut off from the first non-alphanumeric char:
                first_non_char = [j for j, char in enumerate(op) if char == "("][0]
                function_name = op[:first_non_char]
                # Assert that function_name only contains
                # alphabetical characters, numbers,
                # and underscores:
                if not re.match(r"^[a-zA-Z0-9_]+$", function_name):
                    raise ValueError(
                        f"Invalid function name {function_name}. "
                        "Only alphanumeric characters, numbers, and underscores are allowed."
                    )
                op_list[i] = function_name
    return binary_operators, unary_operators


def _check_assertions(
    X,
    use_custom_variable_names,
    variable_names,
    weights,
    y,
):
    # Check for potential errors before they happen
    assert len(X.shape) == 2
    assert len(y.shape) in [1, 2]
    assert X.shape[0] == y.shape[0]
    if weights is not None:
        assert weights.shape == y.shape
        assert X.shape[0] == weights.shape[0]
    if use_custom_variable_names:
        assert len(variable_names) == X.shape[1]


def best(*args, **kwargs):  # pragma: no cover
    raise NotImplementedError(
        "`best` has been deprecated. Please use the `PySRRegressor` interface. After fitting, you can return `.sympy()` to get the sympy representation of the best equation."
    )


def best_row(*args, **kwargs):  # pragma: no cover
    raise NotImplementedError(
        "`best_row` has been deprecated. Please use the `PySRRegressor` interface. After fitting, you can run `print(model)` to view the best equation, or `model.get_best()` to return the best equation's row in `model.equations`."
    )


def best_tex(*args, **kwargs):  # pragma: no cover
    raise NotImplementedError(
        "`best_tex` has been deprecated. Please use the `PySRRegressor` interface. After fitting, you can return `.latex()` to get the sympy representation of the best equation."
    )


def best_callable(*args, **kwargs):  # pragma: no cover
    raise NotImplementedError(
        "`best_callable` has been deprecated. Please use the `PySRRegressor` interface. After fitting, you can use `.predict(X)` to use the best callable."
    )


class PySRRegressor(BaseEstimator, RegressorMixin, MultiOutputMixin):
    """
    High-performance symbolic regression.

    This is the scikit-learn interface for SymbolicRegression.jl.
    This model will automatically search for equations which fit
    a given dataset subject to a particular loss and set of
    constraints.

    Parameters
    ----------
    model_selection : str, default="best"
        Model selection criterion. Can be 'accuracy' or 'best'.
        `"accuracy"` selects the candidate model with the lowest loss
        (highest accuracy). `"best"` selects the candidate model with
        the lowest sum of normalized loss and complexity.

    binary_operators : list[str], default=["+", "-", "*", "/"]
        List of strings giving the binary operators in Julia's Base.

    unary_operators : list[str], default=None
        Same as :param`binary_operators` but for operators taking a
        single scalar.

    niterations : int, default=40
        Number of iterations of the algorithm to run. The best
        equations are printed and migrate between populations at the
        end of each iteration.

    populations : int, default=15
        Number of populations running.

    population_size : int, default=33
        Number of individuals in each population.

    max_evals : int, default=None
        Limits the total number of evaluations of expressions to
        this number.

    maxsize : int, default=20
        Max size of an equation.

    maxdepth : int, default=None
        Max depth of an equation. You can use both :param`maxsize` and
        :param`maxdepth`. :param`maxdepth` is by default set to equal
        :param`maxsize`, which means that it is redundant.

    warmup_maxsize_by : float, default=0.0
        Whether to slowly increase max size from a small number up to
        the maxsize (if greater than 0).  If greater than 0, says the
        fraction of training time at which the current maxsize will
        reach the user-passed maxsize.

    timeout_in_seconds : float, default=None
        Make the search return early once this many seconds have passed.

    constraints : dict[str, int | tuple[int,int]], default=None
        Dictionary of int (unary) or 2-tuples (binary), this enforces
        maxsize constraints on the individual arguments of operators.
        E.g., `'pow': (-1, 1)` says that power laws can have any
        complexity left argument, but only 1 complexity exponent. Use
        this to force more interpretable solutions.

    nested_constraints : dict[str, dict], default=None
        Specifies how many times a combination of operators can be
        nested. For example, `{"sin": {"cos": 0}}, "cos": {"cos": 2}}`
        specifies that `cos` may never appear within a `sin`, but `sin`
        can be nested with itself an unlimited number of times. The
        second term specifies that `cos` can be nested up to 2 times
        within a `cos`, so that `cos(cos(cos(x)))` is allowed
        (as well as any combination of `+` or `-` within it), but
        `cos(cos(cos(cos(x))))` is not allowed. When an operator is not
        specified, it is assumed that it can be nested an unlimited
        number of times. This requires that there is no operator which
        is used both in the unary operators and the binary operators
        (e.g., `-` could be both subtract, and negation). For binary
        operators, you only need to provide a single number: both
        arguments are treated the same way, and the max of each
        argument is constrained.

    loss : str, default="L2DistLoss()"
        String of Julia code specifying the loss function. Can either
        be a loss from LossFunctions.jl, or your own loss written as a
        function. Examples of custom written losses include:
        `myloss(x, y) = abs(x-y)` for non-weighted, or
        `myloss(x, y, w) = w*abs(x-y)` for weighted.

        Among the included losses, these are as follows.
        Regression: `LPDistLoss{P}()`, `L1DistLoss()`,
        `L2DistLoss()` (mean square), `LogitDistLoss()`,
        `HuberLoss(d)`, `L1EpsilonInsLoss(ϵ)`, `L2EpsilonInsLoss(ϵ)`,
        `PeriodicLoss(c)`, `QuantileLoss(τ)`.
        Classification: `ZeroOneLoss()`, `PerceptronLoss()`,
        `L1HingeLoss()`, `SmoothedL1HingeLoss(γ)`,
        `ModifiedHuberLoss()`, `L2MarginLoss()`, `ExpLoss()`,
        `SigmoidLoss()`, `DWDMarginLoss(q)`.

    complexity_of_operators : dict[str, float], default=None
        If you would like to use a complexity other than 1 for an
        operator, specify the complexity here. For example,
        `{"sin": 2, "+": 1}` would give a complexity of 2 for each use
        of the `sin` operator, and a complexity of 1 for each use of
        the `+` operator (which is the default). You may specify real
        numbers for a complexity, and the total complexity of a tree
        will be rounded to the nearest integer after computing.

    complexity_of_constants : float, default=1
        Complexity of constants.

    complexity_of_variables : float, default=1
        Complexity of variables.

    parsimony : float, default=0.0032
        Multiplicative factor for how much to punish complexity.

    use_frequency : bool, default=True
        Whether to measure the frequency of complexities, and use that
        instead of parsimony to explore equation space. Will naturally
        find equations of all complexities.

    use_frequency_in_tournament : bool, default=True
        Whether to use the frequency mentioned above in the tournament,
        rather than just the simulated annealing.

    alpha : float, default=0.1
        Initial temperature for simulated annealing
        (requires :param`annealing` to be `True`).

    annealing : bool, default=True
        Whether to use annealing. You should (and it is default).

    early_stop_condition : float, default=None
        Stop the search early if this loss is reached.

    ncyclesperiteration : int, default=550
        Number of total mutations to run, per 10 samples of the
        population, per iteration.

    fraction_replaced : float, default=0.000364
        How much of population to replace with migrating equations from
        other populations.

    fraction_replaced_hof : float, default=0.035
        How much of population to replace with migrating equations from
        hall of fame.

    weight_add_node : float, default=0.79
        Relative likelihood for mutation to add a node.

    weight_insert_node : float, default=5.1
        Relative likelihood for mutation to insert a node.

    weight_delete_node : float, default=1.7
        Relative likelihood for mutation to delete a node.

    weight_do_nothing : float, default=0.21
        Relative likelihood for mutation to leave the individual.

    weight_mutate_constant : float, default=0.048
        Relative likelihood for mutation to change the constant slightly
        in a random direction.

    weight_mutate_operator : float, default=0.47
        Relative likelihood for mutation to swap an operator.

    weight_randomize : float, default=0.00023
        Relative likelihood for mutation to completely delete and then
        randomly generate the equation

    weight_simplify : float, default=0.0020
        Relative likelihood for mutation to simplify constant parts by evaluation

    crossover_probability : float, default=0.066
        Absolute probability of crossover-type genetic operation, instead of a mutation.

    skip_mutation_failures : bool, default=True
        Whether to skip mutation and crossover failures, rather than
        simply re-sampling the current member.

    migration : bool, default=True
        Whether to migrate.

    hof_migration : bool, default=True
        Whether to have the hall of fame migrate.

    topn : int, default=12
        How many top individuals migrate from each population.

    should_optimize_constants : bool, default=True
        Whether to numerically optimize constants (Nelder-Mead/Newton)
        at the end of each iteration.

    optimizer_algorithm : str, default="BFGS"
        Optimization scheme to use for optimizing constants. Can currently
        be `NelderMead` or `BFGS`.

    optimizer_nrestarts : int, default=2
        Number of time to restart the constants optimization process with
        different initial conditions.

    optimize_probability : float, default=0.14
        Probability of optimizing the constants during a single iteration of
        the evolutionary algorithm.

    optimizer_iterations : int, default=8
        Number of iterations that the constants optimizer can take.

    perturbation_factor : float, default=0.076
        Constants are perturbed by a max factor of
        (perturbation_factor*T + 1). Either multiplied by this or
        divided by this.

    tournament_selection_n : int, default=10
        Number of expressions to consider in each tournament.

    tournament_selection_p : float, default=0.86
        Probability of selecting the best expression in each
        tournament. The probability will decay as p*(1-p)^n for other
        expressions, sorted by loss.

    procs : int, default=multiprocessing.cpu_count()
        Number of processes (=number of populations running).

    multithreading : bool, default=True
        Use multithreading instead of distributed backend.
        Using procs=0 will turn off both.

    cluster_manager : str, default=None
        For distributed computing, this sets the job queue system. Set
        to one of "slurm", "pbs", "lsf", "sge", "qrsh", "scyld", or
        "htc". If set to one of these, PySR will run in distributed
        mode, and use `procs` to figure out how many processes to launch.

    batching : bool, default=False
        Whether to compare population members on small batches during
        evolution. Still uses full dataset for comparing against hall
        of fame.

    batch_size : int, default=50
        The amount of data to use if doing batching.

    fast_cycle : bool, default=False (experimental)
        Batch over population subsamples. This is a slightly different
        algorithm than regularized evolution, but does cycles 15%
        faster. May be algorithmically less efficient.

    precision : int, default=32
        What precision to use for the data. By default this is 32
        (float32), but you can select 64 or 16 as well.

    verbosity : int, default=1e9
        What verbosity level to use. 0 means minimal print statements.

    update_verbosity : int, default=None
        What verbosity level to use for package updates.
        Will take value of :param`verbosity` if not given.

    progress : bool, default=True
        Whether to use a progress bar instead of printing to stdout.

    equation_file : str, default=None
        Where to save the files (.csv separated by |).

    temp_equation_file :
        Whether to put the hall of fame file in the temp directory.
        Deletion is then controlled with the :param`delete_tempfiles`
        parameter.

    tempdir : str, default=None
        directory for the temporary files.

    delete_tempfiles : bool, default=True
        Whether to delete the temporary files after finishing.

    julia_project : str, default=None
        A Julia environment location containing a Project.toml
        (and potentially the source code for SymbolicRegression.jl).
        Default gives the Python package directory, where a
        Project.toml file should be present from the install.

    update: bool, default=True
        Whether to automatically update Julia packages.

    output_jax_format : bool, default=False
        Whether to create a 'jax_format' column in the output,
        containing jax-callable functions and the default parameters in
        a jax array.

    output_torch_format : bool, default=False
        Whether to create a 'torch_format' column in the output,
        containing a torch module with trainable parameters.

    extra_sympy_mappings : dict[str, Callable], default=None
        Provides mappings between custom :param`binary_operators` or
        :param`unary_operators` defined in julia strings, to those same
        operators defined in sympy.
        E.G if `unary_operators=["inv(x)=1/x"]`, then for the fitted
        model to be export to sympy, :param`extra_sympy_mappings`
        would be `{"inv": lambda x: 1/x}`.

    extra_jax_mappings : dict[Callable, str], default=None
        Similar to :param`extra_sympy_mappings` but for model export
        to jax. The dictionary maps sympy functions to jax functions.
        For example: `extra_jax_mappings={sympy.sin: "jnp.sin"}` maps
        the `sympy.sin` function to the equivalent jax expression `jnp.sin`.

    extra_torch_mappings : dict[Callable, Callable], default=None
        The same as :param`extra_jax_mappings` but for model export
        to pytorch. Note that the dictionary keys should be callable
        pytorch expressions.
        For example: `extra_torch_mappings={sympy.sin: torch.sin}`

    denoise : bool, default=False
        Whether to use a Gaussian Process to denoise the data before
        inputting to PySR. Can help PySR fit noisy data.

    select_k_features : int, default=None
         whether to run feature selection in Python using random forests,
         before passing to the symbolic regression code. None means no
         feature selection; an int means select that many features.

    kwargs : dict, default=None
        Supports deprecated keyword arguments. Other arguments will
        result in an error.

    Attributes
    ----------
    equations_ : pandas.DataFrame
        DataFrame containing the results of model fitting.

    n_features_in_ : int
        Number of features seen during :term:`fit`.

    feature_names_in_ : ndarray of shape (`n_features_in_`,)
        Names of features seen during :term:`fit`. Defined only when `X`
        has feature names that are all strings.

    nout_ : int
        Number of output dimensions.

    selection_mask_ : list[int] of length `select_k_features`
        List of indices for input features that are selected when
        :param`select_k_features` is set.

    raw_julia_state_ : tuple[list[PyCall.jlwrap], PyCall.jlwrap]
        The state for the julia SymbolicRegression.jl backend post fitting.

    Notes
    -----
    Most default parameters have been tuned over several example equations,
    but you should adjust `niterations`, `binary_operators`, `unary_operators`
    to your requirements. You can view more detailed explanations of the options
    on the [options page](https://astroautomata.com/PySR/#/options) of the
    documentation.

    Examples
    --------
    >>> import numpy as np
    >>> from pysr import PySRRegressor
    >>> randstate = np.random.RandomState(0)
    >>> X = 2 * randstate.randn(100, 5)
    >>> # y = 2.5372 * cos(x_3) + x_0 - 0.5
    >>> y = 2.5382 * np.cos(X[:, 3]) + X[:, 0] ** 2 - 0.5
    >>> model = PySRRegressor(
    ...     niterations=40,
    ...     binary_operators=["+", "*"],
    ...     unary_operators=[
    ...         "cos",
    ...         "exp",
    ...         "sin",
    ...         "inv(x) = 1/x",  # Custom operator (julia syntax)
    ...     ],
    ...     model_selection="best",
    ...     loss="loss(x, y) = (x - y)^2",  # Custom loss function (julia syntax)
    ... )
    >>> model.fit(X, y)
    >>> model
    PySRRegressor.equations = [
    0         0.000000                                          3.8552167  3.360272e+01           1
    1         1.189847                                          (x0 * x0)  3.110905e+00           3
    2         0.010626                          ((x0 * x0) + -0.25573406)  3.045491e+00           5
    3         0.896632                              (cos(x3) + (x0 * x0))  1.242382e+00           6
    4         0.811362                ((x0 * x0) + (cos(x3) * 2.4384754))  2.451971e-01           8
    5  >>>>  13.733371          (((cos(x3) * 2.5382) + (x0 * x0)) + -0.5)  2.889755e-13          10
    6         0.194695  ((x0 * x0) + (((cos(x3) + -0.063180044) * 2.53...  1.957723e-13          12
    7         0.006988  ((x0 * x0) + (((cos(x3) + -0.32505524) * 1.538...  1.944089e-13          13
    8         0.000955  (((((x0 * x0) + cos(x3)) + -0.8251649) + (cos(...  1.940381e-13          15
    ]
    >>> model.score(X, y)
    1.0
    >>> model.predict(np.array([1,2,3,4,5]))
    array([-1.15907818, -1.15907818, -1.15907818, -1.15907818, -1.15907818])
    """

    # Class validation constants
    VALID_OPTIMIZER_ALGORITHMS = ["NelderMead", "BFGS"]

    def __init__(
        self,
        model_selection="best",
        *,
        binary_operators=None,
        unary_operators=None,
        niterations=40,
        populations=15,
        population_size=33,
        max_evals=None,
        maxsize=20,
        maxdepth=None,
        warmup_maxsize_by=0.0,
        timeout_in_seconds=None,
        constraints=None,
        nested_constraints=None,
        loss="L2DistLoss()",
        complexity_of_operators=None,
        complexity_of_constants=1,
        complexity_of_variables=1,
        parsimony=0.0032,
        use_frequency=True,
        use_frequency_in_tournament=True,
        alpha=0.1,
        annealing=True,
        early_stop_condition=None,
        ncyclesperiteration=550,
        fraction_replaced=0.000364,
        fraction_replaced_hof=0.035,
        weight_add_node=0.79,
        weight_insert_node=5.1,
        weight_delete_node=1.7,
        weight_do_nothing=0.21,
        weight_mutate_constant=0.048,
        weight_mutate_operator=0.47,
        weight_randomize=0.00023,
        weight_simplify=0.0020,
        crossover_probability=0.066,
        skip_mutation_failures=True,
        migration=True,
        hof_migration=True,
        topn=12,
        should_optimize_constants=True,
        optimizer_algorithm="BFGS",
        optimizer_nrestarts=2,
        optimize_probability=0.14,
        optimizer_iterations=8,
        perturbation_factor=0.076,
        tournament_selection_n=10,
        tournament_selection_p=0.86,
        procs=cpu_count(),
        multithreading=None,
        cluster_manager=None,
        batching=False,
        batch_size=50,
        fast_cycle=False,
        precision=32,
        verbosity=1e9,
        update_verbosity=None,
        progress=True,
        equation_file=None,
        temp_equation_file=False,
        tempdir=None,
        delete_tempfiles=True,
        julia_project=None,
        update=True,
        output_jax_format=False,
        output_torch_format=False,
        extra_sympy_mappings=None,
        extra_torch_mappings=None,
        extra_jax_mappings=None,
        denoise=False,
        select_k_features=None,
        **kwargs,
    ):

        # Hyperparameters
        # - Model search parameters
        self.model_selection = model_selection
        self.binary_operators = binary_operators
        self.unary_operators = unary_operators
        self.niterations = niterations
        self.populations = populations
        # - Model search Constraints
        self.population_size = population_size
        self.max_evals = max_evals
        self.maxsize = maxsize
        self.maxdepth = maxdepth
        self.warmup_maxsize_by = warmup_maxsize_by
        self.timeout_in_seconds = timeout_in_seconds
        self.constraints = constraints
        self.nested_constraints = nested_constraints
        # - Loss parameters
        self.loss = loss
        self.complexity_of_operators = complexity_of_operators
        self.complexity_of_constants = complexity_of_constants
        self.complexity_of_variables = complexity_of_variables
        self.parsimony = float(parsimony)
        self.use_frequency = use_frequency
        self.use_frequency_in_tournament = use_frequency_in_tournament
        self.alpha = alpha
        self.annealing = annealing
        self.early_stop_condition = early_stop_condition
        # - Evolutionary search parameters
        # -- Mutation parameters
        self.ncyclesperiteration = ncyclesperiteration
        self.fraction_replaced = fraction_replaced
        self.fraction_replaced_hof = fraction_replaced_hof
        self.weight_add_node = weight_add_node
        self.weight_insert_node = weight_insert_node
        self.weight_delete_node = weight_delete_node
        self.weight_do_nothing = weight_do_nothing
        self.weight_mutate_constant = weight_mutate_constant
        self.weight_mutate_operator = weight_mutate_operator
        self.weight_randomize = weight_randomize
        self.weight_simplify = weight_simplify
        self.crossover_probability = crossover_probability
        self.skip_mutation_failures = skip_mutation_failures
        # -- Migration parameters
        self.migration = migration
        self.hof_migration = hof_migration
        self.topn = topn
        # -- Constants parameters
        self.should_optimize_constants = should_optimize_constants
        self.optimizer_algorithm = optimizer_algorithm
        self.optimizer_nrestarts = optimizer_nrestarts
        self.optimize_probability = optimize_probability
        self.optimizer_iterations = optimizer_iterations
        self.perturbation_factor = perturbation_factor
        # -- Selection parameters
        self.tournament_selection_n = tournament_selection_n
        self.tournament_selection_p = tournament_selection_p
        # Solver parameters
        self.procs = procs
        self.multithreading = multithreading
        self.cluster_manager = cluster_manager
        self.batching = batching
        self.batch_size = batch_size
        self.fast_cycle = fast_cycle
        self.precision = precision
        # Additional runtime parameters
        # - Runtime user interface
        self.verbosity = verbosity
        self.update_verbosity = update_verbosity
        self.progress = progress
        # - Project management
        self.equation_file = equation_file
        self.temp_equation_file = temp_equation_file
        self.tempdir = tempdir
        self.delete_tempfiles = delete_tempfiles
        self.julia_project = julia_project
        self.update = update
        self.output_jax_format = output_jax_format
        self.output_torch_format = output_torch_format
        self.extra_sympy_mappings = extra_sympy_mappings
        self.extra_jax_mappings = extra_jax_mappings
        self.extra_torch_mappings = extra_torch_mappings
        # Pre-modelling transformation
        self.denoise = denoise
        self.select_k_features = select_k_features

        # Once all valid parameters have been assigned handle the
        # deprecated kwargs
        if len(kwargs) > 0:  # pragma: no cover
            deprecated_kwargs = make_deprecated_kwargs_for_pysr_regressor()
            for k, v in kwargs.items():
                # Handle renamed kwargs
                if k in deprecated_kwargs:
                    updated_kwarg_name = deprecated_kwargs[k]
                    setattr(self, updated_kwarg_name, v)
                    warnings.warn(
                        f"{k} has been renamed to {updated_kwarg_name} in PySRRegressor. "
                        " Please use that instead.",
                        FutureWarning,
                    )
                # Handle kwargs that have been moved to the fit method
                elif k in ["weights", "variable_names", "Xresampled"]:
                    warnings.warn(
                        f"{k} is a data dependant parameter so should be passed when fit is called. "
                        f"Ignoring parameter; please pass {k} during the call to fit instead.",
                        FutureWarning,
                    )
                else:
                    raise TypeError(
                        f"{k} is not a valid keyword argument for PySRRegressor"
                    )

    def __repr__(self):
        """
        Prints all current equations fitted by the model.

        The string `>>>>` denotes which equation is selected by the
        `model_selection`.
        """
        if not hasattr(self, "equations_") or self.equations_ is None:
            return "PySRRegressor.equations_ = None"

        output = "PySRRegressor.equations_ = [\n"

        equations = self.equations_
        if not isinstance(equations, list):
            all_equations = [equations]
        else:
            all_equations = equations

        for i, equations in enumerate(all_equations):
            selected = ["" for _ in range(len(equations))]
            if self.model_selection == "accuracy":
                chosen_row = -1
            elif self.model_selection == "best":
                chosen_row = equations["score"].idxmax()
            else:
                raise NotImplementedError
            selected[chosen_row] = ">>>>"
            repr_equations = pd.DataFrame(
                dict(
                    pick=selected,
                    score=equations["score"],
                    equation=equations["equation"],
                    loss=equations["loss"],
                    complexity=equations["complexity"],
                )
            )

            if len(all_equations) > 1:
                output += "[\n"

            for line in repr_equations.__repr__().split("\n"):
                output += "\t" + line + "\n"

            if len(all_equations) > 1:
                output += "]"

            if i < len(all_equations) - 1:
                output += ", "

        output += "]"
        return output

    @property
    def equations(self):  # pragma: no cover
        warnings.warn(
            "PySRRegressor.equations is now deprecated. "
            "Please use PySRRegressor.equations_ instead.",
            FutureWarning,
        )
        return self.equations_

    def get_best(self, index=None):
        """
        Get best equation using `model_selection`.

        Parameters
        ----------
        index : int, default=None
            If you wish to select a particular equation from `self.equations_`,
            give the row number here. This overrides the :param`model_selection`
            parameter.

        Returns
        -------
        best_equation : pandas.Series
            Dictionary representing the best expression found.

        Raises
        ------
        NotImplementedError
            Raised when an invalid model selection strategy is provided.
        """
        if self.equations_ is None:
            raise ValueError("No equations have been generated yet.")

        if index is not None:
            if isinstance(self.equations_, list):
                assert isinstance(index, list)
                return [eq.iloc[i] for eq, i in zip(self.equations_, index)]
            return self.equations_.iloc[index]

        if self.model_selection == "accuracy":
            if isinstance(self.equations_, list):
                return [eq.iloc[-1] for eq in self.equations_]
            return self.equations_.iloc[-1]
        elif self.model_selection == "best":
            if isinstance(self.equations_, list):
                return [eq.iloc[eq["score"].idxmax()] for eq in self.equations_]
            return self.equations_.iloc[self.equations_["score"].idxmax()]
        else:
            raise NotImplementedError(
                f"{self.model_selection} is not a valid model selection strategy."
            )

    def _setup_equation_file(self):
        """
        Sets the full pathname of the equation file, using :param`tempdir` and
        :param`equation_file`.
        """
        # Cast tempdir string as a Path object
        self.tempdir_ = Path(tempfile.mkdtemp(dir=self.tempdir))
        if self.temp_equation_file:
            self.equation_file_ = self.tempdir_ / "hall_of_fame.csv"
        elif self.equation_file is None:
            date_time = datetime.now().strftime("%Y-%m-%d_%H%M%S.%f")[:-3]
            self.equation_file_ = "hall_of_fame_" + date_time + ".csv"
        else:
            self.equation_file_ = self.equation_file

    def _validate_fit_params(self, X, y, Xresampled, variable_names):
        """
        Validates the parameters passed to the :term`fit` method.

        This method also sets the `nout_` attribute.

        Parameters
        ----------
        X : {ndarray | pandas.DataFrame} of shape (n_samples, n_features)
            Training data.

        y : {ndarray | pandas.DataFrame} of shape (n_samples,) or (n_samples, n_targets)
            Target values. Will be cast to X's dtype if necessary.

        Xresampled : {ndarray | pandas.DataFrame} of shape
                        (n_resampled, n_features), default=None
            Resampled training data used for denoising.

        variable_names : list[str] of length n_features
            Names of each variable in the training dataset, `X`.

        Returns
        -------
        X_validated : ndarray of shape (n_samples, n_features)
            Validated training data.

        y_validated : ndarray of shape (n_samples,) or (n_samples, n_targets)
            Validated target data.

        Xresampled : ndarray of shape (n_resampled, n_features)
            Validated resampled training data used for denoising.

        variable_names_validated : list[str] of length n_features
            Validated list of variable names for each feature in `X`.

        """

        # Ensure instance parameters are allowable values:
        if self.tournament_selection_n > self.population_size:
            raise ValueError(
                "tournament_selection_n parameter must be smaller than population_size."
            )

        if self.maxsize > 40:
            warnings.warn(
                "Note: Using a large maxsize for the equation search will be exponentially slower and use significant memory. You should consider turning `use_frequency` to False, and perhaps use `warmup_maxsize_by`."
            )
        elif self.maxsize < 7:
            raise ValueError("PySR requires a maxsize of at least 7")

        if self.extra_jax_mappings is not None:
            for value in self.extra_jax_mappings.values():
                if not isinstance(value, str):
                    raise ValueError(
                        "extra_jax_mappings must have keys that are strings! e.g., {sympy.sqrt: 'jnp.sqrt'}."
                    )

        if self.extra_torch_mappings is not None:
            for value in self.extra_jax_mappings.values():
                if not callable(value):
                    raise ValueError(
                        "extra_torch_mappings must be callable functions! e.g., {sympy.sqrt: torch.sqrt}."
                    )

        # NotImplementedError - Values that could be supported at a later time
        if self.optimizer_algorithm not in self.VALID_OPTIMIZER_ALGORITHMS:
            raise NotImplementedError(
                f"PySR currently only supports the following optimizer algorithms: {self.VALID_OPTIMIZER_ALGORITHMS}"
            )

        if isinstance(X, pd.DataFrame):
            if variable_names:
                variable_names = None
                warnings.warn(
                    ":param`variable_names` has been reset to `None` as `X` is a DataFrame. "
                    "Will use DataFrame column names instead."
                )

            if X.columns.is_object() and X.columns.str.contains(" ").any():
                X.columns = X.columns.str.replace(" ", "_")
                warnings.warn(
                    "Spaces in DataFrame column names are not supported. "
                    "Spaces have been replaced with underscores. \n"
                    "Please rename the columns to valid names."
                )
        elif variable_names and [" " in name for name in variable_names].any():
            variable_names = [name.replace(" ", "_") for name in variable_names]
            warnings.warn(
                "Spaces in `variable_names` are not supported. "
                "Spaces have been replaced with underscores. \n"
                "Please use valid names instead."
            )
        # Only numpy values are needed from Xresampled, column metadata is
        # provided by X
        if isinstance(Xresampled, pd.DataFrame):
            Xresampled = Xresampled.values

        # Data validation and feature name fetching via sklearn
        # This method sets the n_features_in_ attribute
        X, y = self._validate_data(X=X, y=y, reset=True, multi_output=True)
        self.feature_names_in_ = _check_feature_names_in(self, variable_names)
        variable_names = self.feature_names_in_

        # Handle multioutput data
        if len(y.shape) == 1 or (len(y.shape) == 2 and y.shape[1] == 1):
            y = y.reshape(-1)
        elif len(y.shape) == 2:
            self.nout_ = y.shape[1]
        else:
            raise NotImplementedError("y shape not supported!")

        return X, y, Xresampled, variable_names

    def _pre_transform_training_data(self, X, y, Xresampled, variable_names):
        """
        Transforms the training data before fitting the symbolic regressor.

        This method also updates/sets the `selection_mask_` attribute.

        Parameters
        ----------
        X : {ndarray | pandas.DataFrame} of shape (n_samples, n_features)
            Training data.

        y : {ndarray | pandas.DataFrame} of shape (n_samples,) or (n_samples, n_targets)
            Target values. Will be cast to X's dtype if necessary.

        Xresampled : {ndarray | pandas.DataFrame} of shape
                        (n_resampled, n_features), default=None
            Resampled training data used for denoising.

        variable_names : list[str] of length n_features
            Names of each variable in the training dataset, `X`.

        Returns
        -------
        X_transformed : ndarray of shape (n_samples, n_features)
            Transformed training data. n_samples will be equal to
            :param`Xresampled.shape[0]` if :param`self.denoise` is `True`,
            and :param`Xresampled is not None`, otherwise it will be
            equal to :param`X.shape[0]`. n_features will be equal to
            :param`self.select_k_features` if `self.select_k_features is not None`,
            otherwise it will be equal to :param`X.shape[1]`

        y_transformed : ndarray of shape (n_samples,) or (n_samples, n_outputs)
            Transformed target data. n_samples will be equal to
            :param`Xresampled.shape[0]` if :param`self.denoise` is `True`,
            and :param`Xresampled is not None`, otherwise it will be
            equal to :param`X.shape[0]`.

        variable_names_transformed : list[str] of length n_features
            Names of each variable in the transformed dataset,
            `X_transformed`.
        """
        # Feature selection transformation
        if self.select_k_features:
            self.selection_mask_ = run_feature_selection(X, y, self.select_k_features)
            X = X[:, self.selection_mask_]

            if Xresampled is not None:
                Xresampled = Xresampled[:, self.selection_mask_]

            # Reduce variable_names to selection
            variable_names = [variable_names[i] for i in self.selection_mask_]

            # Re-perform data validation and feature name updating
            X, y = self._validate_data(X=X, y=y, reset=True, multi_output=True)
            # Update feature names with selected variable names
            self.feature_names_in_ = _check_feature_names_in(self, variable_names)
            print(f"Using features {self.feature_names_in_}")

        # Denoising transformation
        if self.denoise:
            if self.nout_ > 1:
                y = np.stack(
                    [
                        _denoise(X, y[:, i], Xresampled=Xresampled)[1]
                        for i in range(self.nout_)
                    ],
                    axis=1,
                )
                if Xresampled is not None:
                    X = Xresampled
            else:
                X, y = _denoise(X, y, Xresampled=Xresampled)

        return X, y, variable_names

    def _run(self, X, y, weights):
        """
        Run the symbolic regression fitting process on the julia backend.

        Parameters
        ----------
        X : {ndarray | pandas.DataFrame} of shape (n_samples, n_features)
            Training data.

        y : {ndarray | pandas.DataFrame} of shape (n_samples,) or (n_samples, n_targets)
            Target values. Will be cast to X's dtype if necessary.

        weights : {ndarray | pandas.DataFrame} of the same shape as y, default=None
            Each element is how to weight the mean-square-error loss
            for that particular element of y.

        Returns
        -------
        self : object
            Reference to `self` with fitted attributes.

        Raises
        ------
        ImportError
            Raised when the julia backend fails to import a package.
        """
        # Need to be global as we don't want to recreate/reinstate julia for
        # every new instance of PySRRegressor
        global already_ran
        global Main

        # These are the parameters which may be modified from the ones
        # specified in init, so we define them here locally:
        binary_operators = self.binary_operators
        unary_operators = self.unary_operators
        constraints = self.constraints
        nested_constraints = self.nested_constraints
        complexity_of_operators = self.complexity_of_operators
        multithreading = self.multithreading
        update_verbosity = self.update_verbosity
        maxdepth = self.maxdepth
        batch_size = self.batch_size
        progress = self.progress
        cluster_manager = self.cluster_manager

        # TODO: Clean this up into a readable format, such that
        #  a function call automatically configures each default.

        # Deal with default values, and type conversions:
        if binary_operators is None:
            binary_operators = "+ * - /".split(" ")
        elif isinstance(binary_operators, str):
            binary_operators = [binary_operators]

        if unary_operators is None:
            unary_operators = []
        elif isinstance(unary_operators, str):
            unary_operators = [unary_operators]

        assert len(unary_operators) + len(binary_operators) > 0

        if constraints is None:
            constraints = {}

        if multithreading is None:
            # Default is multithreading=True, unless explicitly set,
            # or procs is set to 0 (serial mode).
            multithreading = self.procs != 0 and cluster_manager is None

        if update_verbosity is None:
            update_verbosity = self.verbosity

        if maxdepth is None:
            maxdepth = self.maxsize

        # Warn if instance parameters are not sensible values:
        if batch_size < 1:
            warnings.warn(
                "Given :param`batch_size` must be greater than or equal to one. "
                ":param`batch_size` has been increased to equal one."
            )
            batch_size = 1

        # Handle presentation of the progress bar:
        buffer_available = "buffer" in sys.stdout.__dir__()
        if progress is not None:
            if progress and not buffer_available:
                warnings.warn(
                    "Note: it looks like you are running in Jupyter. The progress bar will be turned off."
                )
                progress = False
        else:
            progress = buffer_available

        # Start julia backend processes
        if Main is None:
            if multithreading:
                os.environ["JULIA_NUM_THREADS"] = str(self.procs)

            Main = init_julia()

        if cluster_manager is not None:
            Main.eval(f"import ClusterManagers: addprocs_{cluster_manager}")
            cluster_manager = Main.eval(f"addprocs_{cluster_manager}")

        if not already_ran:
            julia_project, is_shared = _get_julia_project(self.julia_project)
            Main.eval("using Pkg")
            io = "devnull" if update_verbosity == 0 else "stderr"
            io_arg = f"io={io}" if is_julia_version_greater_eq(Main, "1.6") else ""

            Main.eval(
                f'Pkg.activate("{_escape_filename(julia_project)}", shared = Bool({int(is_shared)}), {io_arg})'
            )
            from julia.api import JuliaError

            if is_shared:
                # Install SymbolicRegression.jl:
                _add_sr_to_julia_project(Main, io_arg)

            try:
                if self.update:
                    Main.eval(f"Pkg.resolve({io_arg})")
                    Main.eval(f"Pkg.instantiate({io_arg})")
                else:
                    Main.eval(f"Pkg.instantiate({io_arg})")
            except (JuliaError, RuntimeError) as e:
                raise ImportError(import_error_string(julia_project)) from e
            Main.eval("using SymbolicRegression")

            Main.plus = Main.eval("(+)")
            Main.sub = Main.eval("(-)")
            Main.mult = Main.eval("(*)")
            Main.pow = Main.eval("(^)")
            Main.div = Main.eval("(/)")

        # TODO(mcranmer): These functions should be part of this class.
        binary_operators, unary_operators = _maybe_create_inline_operators(
            binary_operators=binary_operators, unary_operators=unary_operators
        )
        constraints = _process_constraints(
            binary_operators=binary_operators,
            unary_operators=unary_operators,
            constraints=constraints,
        )

        una_constraints = [constraints[op] for op in unary_operators]
        bin_constraints = [constraints[op] for op in binary_operators]

        # Parse dict into Julia Dict for nested constraints::
        if nested_constraints is not None:
            nested_constraints_str = "Dict("
            for outer_k, outer_v in nested_constraints.items():
                nested_constraints_str += f"({outer_k}) => Dict("
                for inner_k, inner_v in outer_v.items():
                    nested_constraints_str += f"({inner_k}) => {inner_v}, "
                nested_constraints_str += "), "
            nested_constraints_str += ")"
            nested_constraints = Main.eval(nested_constraints_str)

        # Parse dict into Julia Dict for complexities:
        if complexity_of_operators is not None:
            complexity_of_operators_str = "Dict("
            for k, v in complexity_of_operators.items():
                complexity_of_operators_str += f"({k}) => {v}, "
            complexity_of_operators_str += ")"
            complexity_of_operators = Main.eval(complexity_of_operators_str)

        Main.custom_loss = Main.eval(self.loss)

        mutationWeights = [
            float(self.weight_mutate_constant),
            float(self.weight_mutate_operator),
            float(self.weight_add_node),
            float(self.weight_insert_node),
            float(self.weight_delete_node),
            float(self.weight_simplify),
            float(self.weight_randomize),
            float(self.weight_do_nothing),
        ]

        # Call to Julia backend.
        # See https://github.com/search?q=%22function+Options%22+repo%3AMilesCranmer%2FSymbolicRegression.jl+path%3A%2Fsrc%2F+filename%3AOptions.jl+language%3AJulia&type=Code
        options = Main.Options(
            binary_operators=Main.eval(str(tuple(binary_operators)).replace("'", "")),
            unary_operators=Main.eval(str(tuple(unary_operators)).replace("'", "")),
            bin_constraints=bin_constraints,
            una_constraints=una_constraints,
            complexity_of_operators=complexity_of_operators,
            complexity_of_constants=self.complexity_of_constants,
            complexity_of_variables=self.complexity_of_variables,
            nested_constraints=nested_constraints,
            loss=Main.custom_loss,
            maxsize=int(self.maxsize),
            hofFile=_escape_filename(self.equation_file_),
            npopulations=int(self.populations),
            batching=self.batching,
            batchSize=int(min([batch_size, len(X)]) if self.batching else len(X)),
            mutationWeights=mutationWeights,
            probPickFirst=self.tournament_selection_p,
            ns=self.tournament_selection_n,
            # These have the same name:
            parsimony=self.parsimony,
            alpha=self.alpha,
            maxdepth=maxdepth,
            fast_cycle=self.fast_cycle,
            migration=self.migration,
            hofMigration=self.hof_migration,
            fractionReplacedHof=self.fraction_replaced_hof,
            shouldOptimizeConstants=self.should_optimize_constants,
            warmupMaxsizeBy=self.warmup_maxsize_by,
            useFrequency=self.use_frequency,
            useFrequencyInTournament=self.use_frequency_in_tournament,
            npop=self.population_size,
            ncyclesperiteration=self.ncyclesperiteration,
            fractionReplaced=self.fraction_replaced,
            topn=self.topn,
            verbosity=self.verbosity,
            optimizer_algorithm=self.optimizer_algorithm,
            optimizer_nrestarts=self.optimizer_nrestarts,
            optimize_probability=self.optimize_probability,
            optimizer_iterations=self.optimizer_iterations,
            perturbationFactor=self.perturbation_factor,
            annealing=self.annealing,
            stateReturn=True,  # Required for state saving.
            progress=progress,
            timeout_in_seconds=self.timeout_in_seconds,
            crossoverProbability=self.crossover_probability,
            skip_mutation_failures=self.skip_mutation_failures,
            max_evals=self.max_evals,
            earlyStopCondition=self.early_stop_condition,
        )

        # Convert data to desired precision
        np_dtype = {16: np.float16, 32: np.float32, 64: np.float64}[self.precision]

        # This converts the data into a Julia array:
        Main.X = np.array(X, dtype=np_dtype).T
        if len(y.shape) == 1:
            Main.y = np.array(y, dtype=np_dtype)
        else:
            Main.y = np.array(y, dtype=np_dtype).T
        if weights is not None:
            if len(weights.shape) == 1:
                Main.weights = np.array(weights, dtype=np_dtype)
            else:
                Main.weights = np.array(weights, dtype=np_dtype).T
        else:
            Main.weights = None

        cprocs = 0 if multithreading else self.procs

        # Call to Julia backend.
        # See https://github.com/search?q=%22function+EquationSearch%22+repo%3AMilesCranmer%2FSymbolicRegression.jl+path%3A%2Fsrc%2F+filename%3ASymbolicRegression.jl+language%3AJulia&type=Code
        self.raw_julia_state_ = Main.EquationSearch(
            Main.X,
            Main.y,
            weights=Main.weights,
            niterations=int(self.niterations),
            varMap=self.feature_names_in_.tolist(),
            options=options,
            numprocs=int(cprocs),
            multithreading=bool(multithreading),
            saved_state=self.raw_julia_state_,
            addprocs_function=cluster_manager,
        )

        # Set attributes
        self.equations_ = self.get_hof()

        if self.delete_tempfiles:
            shutil.rmtree(self.tempdir_)

        already_ran = True

        return self

    def fit(
        self,
        X,
        y,
        Xresampled=None,
        weights=None,
        variable_names=None,
        from_equation_file=False,
    ):
        """
        Search for equations to fit the dataset and store them in `self.equations_`.

        Parameters
        ----------
        X : {ndarray | pandas.DataFrame} of shape (n_samples, n_features)
            Training data.

        y : {ndarray | pandas.DataFrame} of shape (n_samples,) or (n_samples, n_targets)
            Target values. Will be cast to X's dtype if necessary.

        Xresampled : {ndarray | pandas.DataFrame} of shape
                        (n_resampled, n_features), default=None
            Resampled training data used for denoising.

        weights : {ndarray | pandas.DataFrame} of the same shape as y, default=None
            Each element is how to weight the mean-square-error loss
            for that particular element of y.

        variable_names : list[str], default=None
            A list of names for the variables, rather than "x0", "x1", etc.
            If :param`X` is a pandas dataframe, the column names will be used.
            If variable_names are specified

        from_equation_file : bool, default=False
            Allows model to be initialized/fit from a previous run that has
            been saved to a file. If true, a value of y still needs to be
            passed such that `nout_` can be determined, however, the values of
            y are irrelevant and can be all zeros.

        Returns
        -------
        self : object
            Fitted Estimator.
        """
        # Init attributes that are not specified in BaseEstimator
        self.equations_ = None
        self.nout_ = 1
        self.selection_mask_ = None
        self.raw_julia_state_ = None

        self._setup_equation_file()

        # Parameter input validation (for parameters defined in __init__)
        X, y, Xresampled, variable_names = self._validate_fit_params(
            X, y, Xresampled, variable_names
        )

        if X.shape[0] > 10000 and not self.batching:
            warnings.warn(
                "Note: you are running with more than 10,000 datapoints. "
                "You should consider turning on batching (https://astroautomata.com/PySR/#/options?id=batching). "
                "You should also reconsider if you need that many datapoints. "
                "Unless you have a large amount of noise (in which case you "
                "should smooth your dataset first), generally < 10,000 datapoints "
                "is enough to find a functional form with symbolic regression. "
                "More datapoints will lower the search speed."
            )

        # Pre transformations (feature selection and denoising)
        X, y, variable_names = self._pre_transform_training_data(
            X, y, Xresampled, variable_names
        )

        # Warn about large feature counts (still warn if feature count is large
        # after running feature selection)
        if self.n_features_in_ >= 10:
            warnings.warn(
                "Note: you are running with 10 features or more. "
                "Genetic algorithms like used in PySR scale poorly with large numbers of features. "
                "Consider using feature selection techniques to select the most important features "
                "(you can do this automatically with the `select_k_features` parameter), "
                "or, alternatively, doing a dimensionality reduction beforehand. "
                "For example, `X = PCA(n_components=6).fit_transform(X)`, "
                "using scikit-learn's `PCA` class, "
                "will reduce the number of features to 6 in an interpretable way, "
                "as each resultant feature "
                "will be a linear combination of the original features. "
            )

        # Assertion checks
        use_custom_variable_names = variable_names is not None
        # TODO: this is always true.

        _check_assertions(
            X,
            use_custom_variable_names,
            variable_names,
            weights,
            y,
        )

        # Fitting procedure
        if not from_equation_file:
            self._run(X=X, y=y, weights=weights)
        else:
            self.equations_ = self.get_hof()

        return self

    def refresh(self):
        """
        Updates self.equations_ with any new options passed, such as
        :param`extra_sympy_mappings`.
        """
        self.equations_ = self.get_hof()

    def _decision_function(self, X, best_equation):
        """
        Decide what value to predict based on the 'best' equation found
        from fitting.

        Parameters
        ----------
        X : {ndarray | pandas.DataFrame} of shape (n_samples, n_features)
            Testing data for evaluating the model.

        best_equation : pd.Series
            Selected best equation from `self.equations_`.

        Returns
        -------
        y_predicted : ndarray of shape (n_samples,) or (n_samples, nout_)
            Values predicted by substituting `X` into the
            :param`best_equation`.

        Raises
        ------
        ValueError
            Raises if the `best_equation` cannot be evaluated.
        """
        check_is_fitted(self, attributes=["equations_", "feature_names_in_"])

        # When X is an numpy array or a pandas dataframe with a RangeIndex,
        # the self.feature_names_in_ generated during fit, for the same X,
        # will cause a warning to be thrown during _validate_data.
        # To avoid this, convert X to a dataframe, apply the selection mask,
        # and then set the column/feature_names of X to be equal to those
        # generated during fit.
        if isinstance(X, np.ndarray):
            X = pd.DataFrame(X)

        if isinstance(X.columns, pd.RangeIndex):
            if self.selection_mask_ is not None:
                # RangeIndex enforces column order allowing columns to
                # be correctly filtered with self.selection_mask_
                X = X.iloc[:, self.selection_mask_]
            X.columns = self.feature_names_in_

        # Without feature information, CallableEquation/lambda_format equations
        # require that the column order of X matches that of the X used during
        # the fitting process. _validate_data removes this feature information
        # when it converts the dataframe to an np array. Thus, to ensure feature
        # order is preserved after conversion, the dataframe columns must be
        # reordered/reindexed to match those of the transformed (denoised and
        # feature selected) X in fit.
        X = X.reindex(columns=self.feature_names_in_)

        X = self._validate_data(X, reset=False)

        try:
            if self.nout_ > 1:
                return np.stack(
                    [eq["lambda_format"](X) for eq in best_equation], axis=1
                )
            return best_equation["lambda_format"](X)
        except Exception as error:
            raise ValueError(
                "Failed to evaluate the expression. "
                "If you are using a custom operator, make sure to define it in :param`extra_sympy_mappings`, "
                "e.g., `model.set_params(extra_sympy_mappings={'inv': lambda x: 1 / x})`."
            ) from error

    def predict(self, X, index=None):
        """
        Predict y from input X using the equation chosen by `model_selection`.

        You may see what equation is used by printing this object. X should
        have the same columns as the training data.

        Parameters
        ----------
        X : {ndarray | pandas.DataFrame} of shape (n_samples, n_features)
            Training data.

        index : int, default=None
            If you want to compute the output of an expression using a
            particular row of `self.equations_`, you may specify the index here.

        Returns
        -------
        y_predicted : ndarray of shape (n_samples, nout_)
            Values predicted by substituting `X` into the fitted symbolic
            regression model.
        """
        self.refresh()
        best_equation = self.get_best(index=index)
        return self._decision_function(X, best_equation)

    def sympy(self, index=None):
        """
        Return sympy representation of the equation(s) chosen by `model_selection`.

        Parameters
        ----------
        index : int, default=None
            If you wish to select a particular equation from
            `self.equations_`, give the index number here. This overrides
            the `model_selection` parameter.

        Returns
        -------
        best_equation : str, list[str] of length nout_
            SymPy representation of the best equation.
        """
        self.refresh()
        best_equation = self.get_best(index=index)
        if self.nout_ > 1:
            return [eq["sympy_format"] for eq in best_equation]
        return best_equation["sympy_format"]

    def latex(self, index=None):
        """
        Return latex representation of the equation(s) chosen by `model_selection`.

        Parameters
        ----------
        index : int, default=None
            If you wish to select a particular equation from
            `self.equations_`, give the index number here. This overrides
            the `model_selection` parameter.

        Returns
        -------
        best_equation : str or list[str] of length nout_
            LaTeX expression of the best equation.
        """
        self.refresh()
        sympy_representation = self.sympy(index=index)
        if self.nout_ > 1:
            return [sympy.latex(s) for s in sympy_representation]
        return sympy.latex(sympy_representation)

    def jax(self, index=None):
        """
        Return jax representation of the equation(s) chosen by `model_selection`.

        Each equation (multiple given if there are multiple outputs) is a dictionary
        containing {"callable": func, "parameters": params}. To call `func`, pass
        func(X, params). This function is differentiable using `jax.grad`.

        Parameters
        ----------
        index : int, default=None
            If you wish to select a particular equation from
            `self.equations_`, give the row number here. This overrides
            the `model_selection` parameter.

        Returns
        -------
        best_equation : dict[str, Any]
            Dictionary of callable jax function in "callable" key,
            and jax array of parameters as "parameters" key.
        """
        self.set_params(output_jax_format=True)
        self.refresh()
        best_equation = self.get_best(index=index)
        if self.nout_ > 1:
            return [eq["jax_format"] for eq in best_equation]
        return best_equation["jax_format"]

    def pytorch(self, index=None):
        """
        Return pytorch representation of the equation(s) chosen by `model_selection`.

        Each equation (multiple given if there are multiple outputs) is a PyTorch module
        containing the parameters as trainable attributes. You can use the module like
        any other PyTorch module: `module(X)`, where `X` is a tensor with the same
        column ordering as trained with.

        Parameters
        ----------
        index : int, default=None
            If you wish to select a particular equation from
            `self.equations_`, give the row number here. This overrides
            the `model_selection` parameter.

        Returns
        -------
        best_equation : torch.nn.Module
            PyTorch module representing the expression.
        """
        self.set_params(output_torch_format=True)
        self.refresh()
        best_equation = self.get_best(index=index)
        if self.nout_ > 1:
            return [eq["torch_format"] for eq in best_equation]
        return best_equation["torch_format"]

    def get_hof(self):
        """Get the equations from a hall of fame file. If no arguments
        entered, the ones used previously from a call to PySR will be used."""
        try:
            if self.nout_ > 1:
                all_outputs = []
                for i in range(1, self.nout_ + 1):
                    df = pd.read_csv(
                        str(self.equation_file_) + f".out{i}" + ".bkup",
                        sep="|",
                    )
                    # Rename Complexity column to complexity:
                    df.rename(
                        columns={
                            "Complexity": "complexity",
                            "MSE": "loss",
                            "Equation": "equation",
                        },
                        inplace=True,
                    )

                    all_outputs.append(df)
            else:
                all_outputs = [pd.read_csv(str(self.equation_file_) + ".bkup", sep="|")]
                all_outputs[-1].rename(
                    columns={
                        "Complexity": "complexity",
                        "MSE": "loss",
                        "Equation": "equation",
                    },
                    inplace=True,
                )
        except FileNotFoundError:
            raise RuntimeError(
                "Couldn't find equation file! The equation search likely exited before a single iteration completed."
            )

        ret_outputs = []

        for output in all_outputs:

            scores = []
            lastMSE = None
            lastComplexity = 0
            sympy_format = []
            lambda_format = []
            if self.output_jax_format:
                jax_format = []
            if self.output_torch_format:
                torch_format = []
            local_sympy_mappings = {
                **(self.extra_sympy_mappings if self.extra_sympy_mappings else {}),
                **sympy_mappings,
            }

            sympy_symbols = [
                sympy.Symbol(variable) for variable in self.feature_names_in_
            ]

            for _, eqn_row in output.iterrows():
                eqn = sympify(eqn_row["equation"], locals=local_sympy_mappings)
                sympy_format.append(eqn)

                # Numpy:
                lambda_format.append(
                    CallableEquation(
                        sympy_symbols, eqn, self.selection_mask_, self.feature_names_in_
                    )
                )

                # JAX:
                if self.output_jax_format:
                    from .export_jax import sympy2jax

                    func, params = sympy2jax(
                        eqn,
                        sympy_symbols,
                        selection=self.selection_mask_,
                        extra_jax_mappings=(
                            self.extra_jax_mappings if self.extra_jax_mappings else {}
                        ),
                    )
                    jax_format.append({"callable": func, "parameters": params})

                # Torch:
                if self.output_torch_format:
                    from .export_torch import sympy2torch

                    module = sympy2torch(
                        eqn,
                        sympy_symbols,
                        selection=self.selection_mask_,
                        extra_torch_mappings=(
                            self.extra_torch_mappings
                            if self.extra_torch_mappings
                            else {}
                        ),
                    )
                    torch_format.append(module)

                curMSE = eqn_row["loss"]
                curComplexity = eqn_row["complexity"]

                if lastMSE is None:
                    cur_score = 0.0
                else:
                    if curMSE > 0.0:
                        cur_score = -np.log(curMSE / lastMSE) / (
                            curComplexity - lastComplexity
                        )
                    else:
                        cur_score = np.inf

                scores.append(cur_score)
                lastMSE = curMSE
                lastComplexity = curComplexity

            output["score"] = np.array(scores)
            output["sympy_format"] = sympy_format
            output["lambda_format"] = lambda_format
            output_cols = [
                "complexity",
                "loss",
                "score",
                "equation",
                "sympy_format",
                "lambda_format",
            ]
            if self.output_jax_format:
                output_cols += ["jax_format"]
                output["jax_format"] = jax_format
            if self.output_torch_format:
                output_cols += ["torch_format"]
                output["torch_format"] = torch_format

            ret_outputs.append(output[output_cols])

        if self.nout_ > 1:
            return ret_outputs
        return ret_outputs[0]


def _denoise(X, y, Xresampled=None):
    """Denoise the dataset using a Gaussian process"""
    from sklearn.gaussian_process import GaussianProcessRegressor
    from sklearn.gaussian_process.kernels import RBF, WhiteKernel, ConstantKernel

    gp_kernel = RBF(np.ones(X.shape[1])) + WhiteKernel(1e-1) + ConstantKernel()
    gpr = GaussianProcessRegressor(kernel=gp_kernel, n_restarts_optimizer=50)
    gpr.fit(X, y)
    if Xresampled is not None:
        return Xresampled, gpr.predict(Xresampled)

    return X, gpr.predict(X)


# Function has not been removed only due to usage in module tests
def _handle_feature_selection(X, select_k_features, y, variable_names):
    if select_k_features is not None:
        selection = run_feature_selection(X, y, select_k_features)
        print(f"Using features {[variable_names[i] for i in selection]}")
        X = X[:, selection]

    else:
        selection = None
    return X, selection


def run_feature_selection(X, y, select_k_features):
    """
    Use a gradient boosting tree regressor as a proxy for finding
    the k most important features in X, returning indices for those
    features as output.
    """
    from sklearn.ensemble import RandomForestRegressor
    from sklearn.feature_selection import SelectFromModel

    clf = RandomForestRegressor(n_estimators=100, max_depth=3, random_state=0)
    clf.fit(X, y)
    selector = SelectFromModel(
        clf, threshold=-np.inf, max_features=select_k_features, prefit=True
    )
    return selector.get_support(indices=True)<|MERGE_RESOLUTION|>--- conflicted
+++ resolved
@@ -26,60 +26,7 @@
 from .deprecated import make_deprecated_kwargs_for_pysr_regressor
 
 
-<<<<<<< HEAD
-Main = None
-=======
-def install(julia_project=None, quiet=False):  # pragma: no cover
-    """Install PyCall.jl and all required dependencies for SymbolicRegression.jl.
-
-    Also updates the local Julia registry."""
-    import julia
-
-    julia.install(quiet=quiet)
-
-    julia_project, is_shared = _get_julia_project(julia_project)
-
-    Main = init_julia()
-    Main.eval("using Pkg")
-
-    io = "devnull" if quiet else "stderr"
-    io_arg = f"io={io}" if is_julia_version_greater_eq(Main, "1.6") else ""
-
-    # Can't pass IO to Julia call as it evaluates to PyObject, so just directly
-    # use Main.eval:
-    Main.eval(
-        f'Pkg.activate("{_escape_filename(julia_project)}", shared = Bool({int(is_shared)}), {io_arg})'
-    )
-    if is_shared:
-        # Install SymbolicRegression.jl:
-        _add_sr_to_julia_project(Main, io_arg)
-
-    Main.eval(f"Pkg.instantiate({io_arg})")
-    Main.eval(f"Pkg.precompile({io_arg})")
-    if not quiet:
-        warnings.warn(
-            "It is recommended to restart Python after installing PySR's dependencies,"
-            " so that the Julia environment is properly initialized."
-        )
-
-
-def import_error_string(julia_project=None):
-    s = f"""
-    Required dependencies are not installed or built.  Run the following code in the Python REPL:
-
-        >>> import pysr
-        >>> pysr.install()
-    """
-
-    if julia_project is not None:
-        s += f"""
-        Tried to activate project {julia_project} but failed."""
-
-    return s
-
-
 Main = None  # TODO: Rename to more descriptive name like "julia_runtime"
->>>>>>> 5bbefa6e
 
 already_ran = False
 
