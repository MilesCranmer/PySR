--- conflicted
+++ resolved
@@ -31,19 +31,13 @@
     sympy2multilatextable,
     with_preamble,
 )
-<<<<<<< HEAD
-from .export_numpy import sympy2numpy
 from .export_paddle import sympy2paddle
-from .export_sympy import assert_valid_sympy_symbol, create_sympy_symbols, pysr2sympy
-from .export_torch import sympy2torch
-=======
 from .export_sympy import assert_valid_sympy_symbol
 from .expression_specs import (
     AbstractExpressionSpec,
     ExpressionSpec,
     ParametricExpressionSpec,
 )
->>>>>>> fc32e764
 from .feature_selection import run_feature_selection
 from .julia_extensions import load_required_packages
 from .julia_helpers import (
@@ -898,17 +892,9 @@
         update: bool = False,
         output_jax_format: bool = False,
         output_torch_format: bool = False,
-<<<<<<< HEAD
-        output_paddle_format: bool = False,
         extra_sympy_mappings: Optional[Dict[str, Callable]] = None,
         extra_torch_mappings: Optional[Dict[Callable, Callable]] = None,
         extra_jax_mappings: Optional[Dict[Callable, str]] = None,
-        extra_paddle_mappings: Optional[Dict[Callable, Callable]] = None,
-=======
-        extra_sympy_mappings: dict[str, Callable] | None = None,
-        extra_torch_mappings: dict[Callable, Callable] | None = None,
-        extra_jax_mappings: dict[Callable, str] | None = None,
->>>>>>> fc32e764
         denoise: bool = False,
         select_k_features: int | None = None,
         **kwargs,
@@ -2096,11 +2082,6 @@
         else:
             jl_y_variable_names = None
 
-<<<<<<< HEAD
-        PythonCall.GC.disable()
-
-=======
->>>>>>> fc32e764
         out = SymbolicRegression.equation_search(
             jl_X,
             jl_y,
@@ -2583,7 +2564,6 @@
         else:
             return best_equation["torch_format"]
 
-<<<<<<< HEAD
     def paddle(self, index=None):
         """
         Return paddle representation of the equation(s) chosen by `model_selection`.
@@ -2615,8 +2595,6 @@
         else:
             return best_equation["paddle_format"]
 
-    def _read_equation_file(self):
-=======
     def get_equation_file(self, i: int | None = None) -> Path:
         if i is not None:
             return (
@@ -2628,7 +2606,6 @@
             return Path(self.output_directory_) / self.run_id_ / "hall_of_fame.csv"
 
     def _read_equation_file(self) -> list[pd.DataFrame]:
->>>>>>> fc32e764
         """Read the hall of fame file created by `SymbolicRegression.jl`."""
 
         try:
@@ -2693,145 +2670,9 @@
         if should_read_from_file:
             self.equation_file_contents_ = self._read_equation_file()
 
-<<<<<<< HEAD
-        # It is expected extra_jax/torch_mappings will be updated after fit.
-        # Thus, validation is performed here instead of in _validate_init_params
-        extra_jax_mappings = self.extra_jax_mappings
-        extra_torch_mappings = self.extra_torch_mappings
-        extra_paddle_mappings = self.extra_paddle_mappings
-        if extra_jax_mappings is not None:
-            for value in extra_jax_mappings.values():
-                if not isinstance(value, str):
-                    raise ValueError(
-                        "extra_jax_mappings must have keys that are strings! "
-                        "e.g., {sympy.sqrt: 'jnp.sqrt'}."
-                    )
-        else:
-            extra_jax_mappings = {}
-        if extra_torch_mappings is not None:
-            for value in extra_torch_mappings.values():
-                if not callable(value):
-                    raise ValueError(
-                        "extra_torch_mappings must be callable functions! "
-                        "e.g., {sympy.sqrt: torch.sqrt}."
-                    )
-        else:
-            extra_torch_mappings = {}
-        if extra_paddle_mappings is not None:
-            for value in extra_paddle_mappings.values():
-                if not callable(value):
-                    raise ValueError(
-                        "extra_paddle_mappings must be callable functions! "
-                        "e.g., {sympy.sqrt: paddle.sqrt}."
-                    )
-        else:
-            extra_paddle_mappings = {}
-
-        ret_outputs = []
-
-        equation_file_contents = copy.deepcopy(self.equation_file_contents_)
-
-        for output in equation_file_contents:
-            scores = []
-            lastMSE = None
-            lastComplexity = 0
-            sympy_format = []
-            lambda_format = []
-            jax_format = []
-            torch_format = []
-            paddle_format = []
-
-            for _, eqn_row in output.iterrows():
-                eqn = pysr2sympy(
-                    eqn_row["equation"],
-                    feature_names_in=self.feature_names_in_,
-                    extra_sympy_mappings=self.extra_sympy_mappings,
-                )
-                sympy_format.append(eqn)
-
-                # NumPy:
-                sympy_symbols = create_sympy_symbols(self.feature_names_in_)
-                lambda_format.append(
-                    sympy2numpy(
-                        eqn,
-                        sympy_symbols,
-                        selection=self.selection_mask_,
-                    )
-                )
-
-                # JAX:
-                if self.output_jax_format:
-                    func, params = sympy2jax(
-                        eqn,
-                        sympy_symbols,
-                        selection=self.selection_mask_,
-                        extra_jax_mappings=self.extra_jax_mappings,
-                    )
-                    jax_format.append({"callable": func, "parameters": params})
-
-                # Torch:
-                if self.output_torch_format:
-                    module = sympy2torch(
-                        eqn,
-                        sympy_symbols,
-                        selection=self.selection_mask_,
-                        extra_torch_mappings=self.extra_torch_mappings,
-                    )
-                    torch_format.append(module)
-
-                # Paddle:
-                if self.output_paddle_format:
-                    module = sympy2paddle(
-                        eqn,
-                        sympy_symbols,
-                        selection=self.selection_mask_,
-                        extra_paddle_mappings=self.extra_paddle_mappings,
-                    )
-                    paddle_format.append(module)
-
-                curMSE = eqn_row["loss"]
-                curComplexity = eqn_row["complexity"]
-
-                if lastMSE is None:
-                    cur_score = 0.0
-                else:
-                    if curMSE > 0.0:
-                        # TODO Move this to more obvious function/file.
-                        cur_score = -np.log(curMSE / lastMSE) / (
-                            curComplexity - lastComplexity
-                        )
-                    else:
-                        cur_score = np.inf
-
-                scores.append(cur_score)
-                lastMSE = curMSE
-                lastComplexity = curComplexity
-
-            output["score"] = np.array(scores)
-            output["sympy_format"] = sympy_format
-            output["lambda_format"] = lambda_format
-            output_cols = [
-                "complexity",
-                "loss",
-                "score",
-                "equation",
-                "sympy_format",
-                "lambda_format",
-            ]
-            if self.output_jax_format:
-                output_cols += ["jax_format"]
-                output["jax_format"] = jax_format
-            if self.output_torch_format:
-                output_cols += ["torch_format"]
-                output["torch_format"] = torch_format
-            if self.output_paddle_format:
-                output_cols += ["paddle_format"]
-                output["paddle_format"] = paddle_format
-=======
         _validate_export_mappings(self.extra_jax_mappings, self.extra_torch_mappings)
 
         equation_file_contents = cast(list[pd.DataFrame], self.equation_file_contents_)
->>>>>>> fc32e764
 
         ret_outputs = [
             pd.concat(
