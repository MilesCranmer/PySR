"""Define the PySRRegressor scikit-learn interface."""

import copy
import os
import pickle as pkl
import re
import shutil
import sys
import tempfile
import warnings
from dataclasses import dataclass, fields
from datetime import datetime
from io import StringIO
from multiprocessing import cpu_count
from pathlib import Path
from typing import Any, Callable, Dict, List, Literal, Optional, Tuple, Union, cast

import numpy as np
import pandas as pd
from numpy import ndarray
from numpy.typing import NDArray
from sklearn.base import BaseEstimator, MultiOutputMixin, RegressorMixin
from sklearn.utils import check_array, check_consistent_length, check_random_state
from sklearn.utils.validation import _check_feature_names_in  # type: ignore
from sklearn.utils.validation import check_is_fitted

from .denoising import denoise, multi_denoise
from .deprecated import DEPRECATED_KWARGS
from .export_jax import sympy2jax
from .export_latex import (
    sympy2latex,
    sympy2latextable,
    sympy2multilatextable,
    with_preamble,
)
from .export_numpy import sympy2numpy
from .export_sympy import assert_valid_sympy_symbol, create_sympy_symbols, pysr2sympy
from .export_torch import sympy2torch
from .feature_selection import run_feature_selection
from .julia_extensions import load_required_packages
from .julia_helpers import (
    PythonCall,
    _escape_filename,
    _load_cluster_manager,
    jl_array,
    jl_deserialize,
    jl_is_function,
    jl_serialize,
)
from .julia_import import SymbolicRegression, jl
from .utils import (
    ArrayLike,
    PathLike,
    _csv_filename_to_pkl_filename,
    _preprocess_julia_floats,
    _safe_check_feature_names_in,
    _subscriptify,
    _suggest_keywords,
)

ALREADY_RAN = False


def _process_constraints(binary_operators, unary_operators, constraints):
    constraints = constraints.copy()
    for op in unary_operators:
        if op not in constraints:
            constraints[op] = -1
    for op in binary_operators:
        if op not in constraints:
            if op in ["^", "pow"]:
                # Warn user that they should set up constraints
                warnings.warn(
                    "You are using the `^` operator, but have not set up `constraints` for it. "
                    "This may lead to overly complex expressions. "
                    "One typical constraint is to use `constraints={..., '^': (-1, 1)}`, which "
                    "will allow arbitrary-complexity base (-1) but only powers such as "
                    "a constant or variable (1). "
                    "For more tips, please see https://astroautomata.com/PySR/tuning/"
                )
            constraints[op] = (-1, -1)
        if op in ["plus", "sub", "+", "-"]:
            if constraints[op][0] != constraints[op][1]:
                raise NotImplementedError(
                    "You need equal constraints on both sides for - and +, "
                    "due to simplification strategies."
                )
        elif op in ["mult", "*"]:
            # Make sure the complex expression is in the left side.
            if constraints[op][0] == -1:
                continue
            if constraints[op][1] == -1 or constraints[op][0] < constraints[op][1]:
                constraints[op][0], constraints[op][1] = (
                    constraints[op][1],
                    constraints[op][0],
                )
    return constraints


def _maybe_create_inline_operators(
    binary_operators, unary_operators, extra_sympy_mappings
):
    binary_operators = binary_operators.copy()
    unary_operators = unary_operators.copy()
    for op_list in [binary_operators, unary_operators]:
        for i, op in enumerate(op_list):
            is_user_defined_operator = "(" in op

            if is_user_defined_operator:
                jl.seval(op)
                # Cut off from the first non-alphanumeric char:
                first_non_char = [j for j, char in enumerate(op) if char == "("][0]
                function_name = op[:first_non_char]
                # Assert that function_name only contains
                # alphabetical characters, numbers,
                # and underscores:
                if not re.match(r"^[a-zA-Z0-9_]+$", function_name):
                    raise ValueError(
                        f"Invalid function name {function_name}. "
                        "Only alphanumeric characters, numbers, "
                        "and underscores are allowed."
                    )
                if (extra_sympy_mappings is None) or (
                    function_name not in extra_sympy_mappings
                ):
                    raise ValueError(
                        f"Custom function {function_name} is not defined in `extra_sympy_mappings`. "
                        "You can define it with, "
                        "e.g., `model.set_params(extra_sympy_mappings={'inv': lambda x: 1/x})`, where "
                        "`lambda x: 1/x` is a valid SymPy function defining the operator. "
                        "You can also define these at initialization time."
                    )
                op_list[i] = function_name
    return binary_operators, unary_operators


def _check_assertions(
    X,
    use_custom_variable_names,
    variable_names,
    complexity_of_variables,
    weights,
    y,
    X_units,
    y_units,
):
    # Check for potential errors before they happen
    assert len(X.shape) == 2
    assert len(y.shape) in [1, 2]
    assert X.shape[0] == y.shape[0]
    if weights is not None:
        assert weights.shape == y.shape
        assert X.shape[0] == weights.shape[0]
    if use_custom_variable_names:
        assert len(variable_names) == X.shape[1]
        # Check none of the variable names are function names:
        for var_name in variable_names:
            # Check if alphanumeric only:
            if not re.match(r"^[₀₁₂₃₄₅₆₇₈₉a-zA-Z0-9_]+$", var_name):
                raise ValueError(
                    f"Invalid variable name {var_name}. "
                    "Only alphanumeric characters, numbers, "
                    "and underscores are allowed."
                )
            assert_valid_sympy_symbol(var_name)
    if (
        isinstance(complexity_of_variables, list)
        and len(complexity_of_variables) != X.shape[1]
    ):
        raise ValueError(
            "The number of elements in `complexity_of_variables` must equal the number of features in `X`."
        )
    if X_units is not None and len(X_units) != X.shape[1]:
        raise ValueError(
            "The number of units in `X_units` must equal the number of features in `X`."
        )
    if y_units is not None:
        good_y_units = False
        if isinstance(y_units, list):
            if len(y.shape) == 1:
                good_y_units = len(y_units) == 1
            else:
                good_y_units = len(y_units) == y.shape[1]
        else:
            good_y_units = len(y.shape) == 1 or y.shape[1] == 1

        if not good_y_units:
            raise ValueError(
                "The number of units in `y_units` must equal the number of output features in `y`."
            )


# Class validation constants
VALID_OPTIMIZER_ALGORITHMS = ["BFGS", "NelderMead"]


@dataclass
class _DynamicallySetParams:
    """Defines some parameters that are set at runtime."""

    binary_operators: List[str]
    unary_operators: List[str]
    maxdepth: int
    constraints: Dict[str, str]
    multithreading: bool
    batch_size: int
    update_verbosity: int
    progress: bool
    warmup_maxsize_by: float


class PySRRegressor(MultiOutputMixin, RegressorMixin, BaseEstimator):
    """
    High-performance symbolic regression algorithm.

    This is the scikit-learn interface for SymbolicRegression.jl.
    This model will automatically search for equations which fit
    a given dataset subject to a particular loss and set of
    constraints.

    Most default parameters have been tuned over several example equations,
    but you should adjust `niterations`, `binary_operators`, `unary_operators`
    to your requirements. You can view more detailed explanations of the options
    on the [options page](https://astroautomata.com/PySR/options) of the
    documentation.

    Parameters
    ----------
    model_selection : str
        Model selection criterion when selecting a final expression from
        the list of best expression at each complexity.
        Can be `'accuracy'`, `'best'`, or `'score'`. Default is `'best'`.
        `'accuracy'` selects the candidate model with the lowest loss
        (highest accuracy).
        `'score'` selects the candidate model with the highest score.
        Score is defined as the negated derivative of the log-loss with
        respect to complexity - if an expression has a much better
        loss at a slightly higher complexity, it is preferred.
        `'best'` selects the candidate model with the highest score
        among expressions with a loss better than at least 1.5x the
        most accurate model.
    binary_operators : list[str]
        List of strings for binary operators used in the search.
        See the [operators page](https://astroautomata.com/PySR/operators/)
        for more details.
        Default is `["+", "-", "*", "/"]`.
    unary_operators : list[str]
        Operators which only take a single scalar as input.
        For example, `"cos"` or `"exp"`.
        Default is `None`.
    niterations : int
        Number of iterations of the algorithm to run. The best
        equations are printed and migrate between populations at the
        end of each iteration.
        Default is `40`.
    populations : int
        Number of populations running.
        Default is `15`.
    population_size : int
        Number of individuals in each population.
        Default is `33`.
    max_evals : int
        Limits the total number of evaluations of expressions to
        this number.  Default is `None`.
    maxsize : int
        Max complexity of an equation.  Default is `20`.
    maxdepth : int
        Max depth of an equation. You can use both `maxsize` and
        `maxdepth`. `maxdepth` is by default not used.
        Default is `None`.
    warmup_maxsize_by : float
        Whether to slowly increase max size from a small number up to
        the maxsize (if greater than 0).  If greater than 0, says the
        fraction of training time at which the current maxsize will
        reach the user-passed maxsize.
        Default is `0.0`.
    timeout_in_seconds : float
        Make the search return early once this many seconds have passed.
        Default is `None`.
    constraints : dict[str, int | tuple[int,int]]
        Dictionary of int (unary) or 2-tuples (binary), this enforces
        maxsize constraints on the individual arguments of operators.
        E.g., `'pow': (-1, 1)` says that power laws can have any
        complexity left argument, but only 1 complexity in the right
        argument. Use this to force more interpretable solutions.
        Default is `None`.
    nested_constraints : dict[str, dict]
        Specifies how many times a combination of operators can be
        nested. For example, `{"sin": {"cos": 0}}, "cos": {"cos": 2}}`
        specifies that `cos` may never appear within a `sin`, but `sin`
        can be nested with itself an unlimited number of times. The
        second term specifies that `cos` can be nested up to 2 times
        within a `cos`, so that `cos(cos(cos(x)))` is allowed
        (as well as any combination of `+` or `-` within it), but
        `cos(cos(cos(cos(x))))` is not allowed. When an operator is not
        specified, it is assumed that it can be nested an unlimited
        number of times. This requires that there is no operator which
        is used both in the unary operators and the binary operators
        (e.g., `-` could be both subtract, and negation). For binary
        operators, you only need to provide a single number: both
        arguments are treated the same way, and the max of each
        argument is constrained.
        Default is `None`.
    elementwise_loss : str
        String of Julia code specifying an elementwise loss function.
        Can either be a loss from LossFunctions.jl, or your own loss
        written as a function. Examples of custom written losses include:
        `myloss(x, y) = abs(x-y)` for non-weighted, or
        `myloss(x, y, w) = w*abs(x-y)` for weighted.
        The included losses include:
        Regression: `LPDistLoss{P}()`, `L1DistLoss()`,
        `L2DistLoss()` (mean square), `LogitDistLoss()`,
        `HuberLoss(d)`, `L1EpsilonInsLoss(ϵ)`, `L2EpsilonInsLoss(ϵ)`,
        `PeriodicLoss(c)`, `QuantileLoss(τ)`.
        Classification: `ZeroOneLoss()`, `PerceptronLoss()`,
        `L1HingeLoss()`, `SmoothedL1HingeLoss(γ)`,
        `ModifiedHuberLoss()`, `L2MarginLoss()`, `ExpLoss()`,
        `SigmoidLoss()`, `DWDMarginLoss(q)`.
        Default is `"L2DistLoss()"`.
    loss_function : str
        Alternatively, you can specify the full objective function as
        a snippet of Julia code, including any sort of custom evaluation
        (including symbolic manipulations beforehand), and any sort
        of loss function or regularizations. The default `loss_function`
        used in SymbolicRegression.jl is roughly equal to:
        ```julia
        function eval_loss(tree, dataset::Dataset{T,L}, options)::L where {T,L}
            prediction, flag = eval_tree_array(tree, dataset.X, options)
            if !flag
                return L(Inf)
            end
            return sum((prediction .- dataset.y) .^ 2) / dataset.n
        end
        ```
        where the example elementwise loss is mean-squared error.
        You may pass a function with the same arguments as this (note
        that the name of the function doesn't matter). Here,
        both `prediction` and `dataset.y` are 1D arrays of length `dataset.n`.
        If using `batching`, then you should add an
        `idx` argument to the function, which is `nothing`
        for non-batched, and a 1D array of indices for batched.
        Default is `None`.
    complexity_of_operators : dict[str, Union[int, float]]
        If you would like to use a complexity other than 1 for an
        operator, specify the complexity here. For example,
        `{"sin": 2, "+": 1}` would give a complexity of 2 for each use
        of the `sin` operator, and a complexity of 1 for each use of
        the `+` operator (which is the default). You may specify real
        numbers for a complexity, and the total complexity of a tree
        will be rounded to the nearest integer after computing.
        Default is `None`.
    complexity_of_constants : int | float
        Complexity of constants. Default is `1`.
    complexity_of_variables : int | float
        Global complexity of variables. To set different complexities for
        different variables, pass a list of complexities to the `fit` method
        with keyword `complexity_of_variables`. You cannot use both.
        Default is `1`.
    parsimony : float
        Multiplicative factor for how much to punish complexity.
        Default is `0.0032`.
    dimensional_constraint_penalty : float
        Additive penalty for if dimensional analysis of an expression fails.
        By default, this is `1000.0`.
    dimensionless_constants_only : bool
        Whether to only search for dimensionless constants, if using units.
        Default is `False`.
    use_frequency : bool
        Whether to measure the frequency of complexities, and use that
        instead of parsimony to explore equation space. Will naturally
        find equations of all complexities.
        Default is `True`.
    use_frequency_in_tournament : bool
        Whether to use the frequency mentioned above in the tournament,
        rather than just the simulated annealing.
        Default is `True`.
    adaptive_parsimony_scaling : float
        If the adaptive parsimony strategy (`use_frequency` and
        `use_frequency_in_tournament`), this is how much to (exponentially)
        weight the contribution. If you find that the search is only optimizing
        the most complex expressions while the simpler expressions remain stagnant,
        you should increase this value.
        Default is `20.0`.
    alpha : float
        Initial temperature for simulated annealing
        (requires `annealing` to be `True`).
        Default is `0.1`.
    annealing : bool
        Whether to use annealing.  Default is `False`.
    early_stop_condition : float | str
        Stop the search early if this loss is reached. You may also
        pass a string containing a Julia function which
        takes a loss and complexity as input, for example:
        `"f(loss, complexity) = (loss < 0.1) && (complexity < 10)"`.
        Default is `None`.
    ncycles_per_iteration : int
        Number of total mutations to run, per 10 samples of the
        population, per iteration.
        Default is `550`.
    fraction_replaced : float
        How much of population to replace with migrating equations from
        other populations.
        Default is `0.000364`.
    fraction_replaced_hof : float
        How much of population to replace with migrating equations from
        hall of fame. Default is `0.035`.
    weight_add_node : float
        Relative likelihood for mutation to add a node.
        Default is `0.79`.
    weight_insert_node : float
        Relative likelihood for mutation to insert a node.
        Default is `5.1`.
    weight_delete_node : float
        Relative likelihood for mutation to delete a node.
        Default is `1.7`.
    weight_do_nothing : float
        Relative likelihood for mutation to leave the individual.
        Default is `0.21`.
    weight_mutate_constant : float
        Relative likelihood for mutation to change the constant slightly
        in a random direction.
        Default is `0.048`.
    weight_mutate_operator : float
        Relative likelihood for mutation to swap an operator.
        Default is `0.47`.
    weight_swap_operands : float
        Relative likehood for swapping operands in binary operators.
        Default is `0.1`.
    weight_randomize : float
        Relative likelihood for mutation to completely delete and then
        randomly generate the equation
        Default is `0.00023`.
    weight_simplify : float
        Relative likelihood for mutation to simplify constant parts by evaluation
        Default is `0.0020`.
    weight_optimize: float
        Constant optimization can also be performed as a mutation, in addition to
        the normal strategy controlled by `optimize_probability` which happens
        every iteration. Using it as a mutation is useful if you want to use
        a large `ncycles_periteration`, and may not optimize very often.
        Default is `0.0`.
    crossover_probability : float
        Absolute probability of crossover-type genetic operation, instead of a mutation.
        Default is `0.066`.
    skip_mutation_failures : bool
        Whether to skip mutation and crossover failures, rather than
        simply re-sampling the current member.
        Default is `True`.
    migration : bool
        Whether to migrate.  Default is `True`.
    hof_migration : bool
        Whether to have the hall of fame migrate.  Default is `True`.
    topn : int
        How many top individuals migrate from each population.
        Default is `12`.
    should_simplify : bool
        Whether to use algebraic simplification in the search. Note that only
        a few simple rules are implemented. Default is `True`.
    should_optimize_constants : bool
        Whether to numerically optimize constants (Nelder-Mead/Newton)
        at the end of each iteration. Default is `True`.
    optimizer_algorithm : str
        Optimization scheme to use for optimizing constants. Can currently
        be `NelderMead` or `BFGS`.
        Default is `"BFGS"`.
    optimizer_nrestarts : int
        Number of time to restart the constants optimization process with
        different initial conditions.
        Default is `2`.
    optimize_probability : float
        Probability of optimizing the constants during a single iteration of
        the evolutionary algorithm.
        Default is `0.14`.
    optimizer_iterations : int
        Number of iterations that the constants optimizer can take.
        Default is `8`.
    perturbation_factor : float
        Constants are perturbed by a max factor of
        (perturbation_factor*T + 1). Either multiplied by this or
        divided by this.
        Default is `0.076`.
    tournament_selection_n : int
        Number of expressions to consider in each tournament.
        Default is `10`.
    tournament_selection_p : float
        Probability of selecting the best expression in each
        tournament. The probability will decay as p*(1-p)^n for other
        expressions, sorted by loss.
        Default is `0.86`.
    procs : int
        Number of processes (=number of populations running).
        Default is `cpu_count()`.
    multithreading : bool
        Use multithreading instead of distributed backend.
        Using procs=0 will turn off both. Default is `True`.
    cluster_manager : str
        For distributed computing, this sets the job queue system. Set
        to one of "slurm", "pbs", "lsf", "sge", "qrsh", "scyld", or
        "htc". If set to one of these, PySR will run in distributed
        mode, and use `procs` to figure out how many processes to launch.
        Default is `None`.
    heap_size_hint_in_bytes : int
        For multiprocessing, this sets the `--heap-size-hint` parameter
        for new Julia processes. This can be configured when using
        multi-node distributed compute, to give a hint to each process
        about how much memory they can use before aggressive garbage
        collection.
    batching : bool
        Whether to compare population members on small batches during
        evolution. Still uses full dataset for comparing against hall
        of fame. Default is `False`.
    batch_size : int
        The amount of data to use if doing batching. Default is `50`.
    fast_cycle : bool
        Batch over population subsamples. This is a slightly different
        algorithm than regularized evolution, but does cycles 15%
        faster. May be algorithmically less efficient.
        Default is `False`.
    turbo: bool
        (Experimental) Whether to use LoopVectorization.jl to speed up the
        search evaluation. Certain operators may not be supported.
        Does not support 16-bit precision floats.
        Default is `False`.
    bumper: bool
        (Experimental) Whether to use Bumper.jl to speed up the search
        evaluation. Does not support 16-bit precision floats.
        Default is `False`.
    precision : int
        What precision to use for the data. By default this is `32`
        (float32), but you can select `64` or `16` as well, giving
        you 64 or 16 bits of floating point precision, respectively.
        If you pass complex data, the corresponding complex precision
        will be used (i.e., `64` for complex128, `32` for complex64).
        Default is `32`.
    enable_autodiff : bool
        Whether to create derivative versions of operators for automatic
        differentiation. This is only necessary if you wish to compute
        the gradients of an expression within a custom loss function.
        Default is `False`.
    random_state : int, Numpy RandomState instance or None
        Pass an int for reproducible results across multiple function calls.
        See :term:`Glossary <random_state>`.
        Default is `None`.
    deterministic : bool
        Make a PySR search give the same result every run.
        To use this, you must turn off parallelism
        (with `procs`=0, `multithreading`=False),
        and set `random_state` to a fixed seed.
        Default is `False`.
    warm_start : bool
        Tells fit to continue from where the last call to fit finished.
        If false, each call to fit will be fresh, overwriting previous results.
        Default is `False`.
    verbosity : int
        What verbosity level to use. 0 means minimal print statements.
        Default is `1`.
    update_verbosity : int
        What verbosity level to use for package updates.
        Will take value of `verbosity` if not given.
        Default is `None`.
    print_precision : int
        How many significant digits to print for floats. Default is `5`.
    progress : bool
        Whether to use a progress bar instead of printing to stdout.
        Default is `True`.
    equation_file : str
        Where to save the files (.csv extension).
        Default is `None`.
    temp_equation_file : bool
        Whether to put the hall of fame file in the temp directory.
        Deletion is then controlled with the `delete_tempfiles`
        parameter.
        Default is `False`.
    tempdir : str
        directory for the temporary files. Default is `None`.
    delete_tempfiles : bool
        Whether to delete the temporary files after finishing.
        Default is `True`.
    update: bool
        Whether to automatically update Julia packages when `fit` is called.
        You should make sure that PySR is up-to-date itself first, as
        the packaged Julia packages may not necessarily include all
        updated dependencies.
        Default is `False`.
    output_jax_format : bool
        Whether to create a 'jax_format' column in the output,
        containing jax-callable functions and the default parameters in
        a jax array.
        Default is `False`.
    output_torch_format : bool
        Whether to create a 'torch_format' column in the output,
        containing a torch module with trainable parameters.
        Default is `False`.
    extra_sympy_mappings : dict[str, Callable]
        Provides mappings between custom `binary_operators` or
        `unary_operators` defined in julia strings, to those same
        operators defined in sympy.
        E.G if `unary_operators=["inv(x)=1/x"]`, then for the fitted
        model to be export to sympy, `extra_sympy_mappings`
        would be `{"inv": lambda x: 1/x}`.
        Default is `None`.
    extra_jax_mappings : dict[Callable, str]
        Similar to `extra_sympy_mappings` but for model export
        to jax. The dictionary maps sympy functions to jax functions.
        For example: `extra_jax_mappings={sympy.sin: "jnp.sin"}` maps
        the `sympy.sin` function to the equivalent jax expression `jnp.sin`.
        Default is `None`.
    extra_torch_mappings : dict[Callable, Callable]
        The same as `extra_jax_mappings` but for model export
        to pytorch. Note that the dictionary keys should be callable
        pytorch expressions.
        For example: `extra_torch_mappings={sympy.sin: torch.sin}`.
        Default is `None`.
    denoise : bool
        Whether to use a Gaussian Process to denoise the data before
        inputting to PySR. Can help PySR fit noisy data.
        Default is `False`.
    select_k_features : int
        Whether to run feature selection in Python using random forests,
        before passing to the symbolic regression code. None means no
        feature selection; an int means select that many features.
        Default is `None`.
    **kwargs : dict
        Supports deprecated keyword arguments. Other arguments will
        result in an error.
    Attributes
    ----------
    equations_ : pandas.DataFrame | list[pandas.DataFrame]
        Processed DataFrame containing the results of model fitting.
    n_features_in_ : int
        Number of features seen during :term:`fit`.
    feature_names_in_ : ndarray of shape (`n_features_in_`,)
        Names of features seen during :term:`fit`. Defined only when `X`
        has feature names that are all strings.
    display_feature_names_in_ : ndarray of shape (`n_features_in_`,)
        Pretty names of features, used only during printing.
    X_units_ : list[str] of length n_features
        Units of each variable in the training dataset, `X`.
    y_units_ : str | list[str] of length n_out
        Units of each variable in the training dataset, `y`.
    nout_ : int
        Number of output dimensions.
    selection_mask_ : ndarray of shape (`n_features_in_`,)
        Mask of which features of `X` to use when `select_k_features` is set.
    tempdir_ : Path
        Path to the temporary equations directory.
    equation_file_ : Union[str, Path]
        Output equation file name produced by the julia backend.
    julia_state_stream_ : ndarray
        The serialized state for the julia SymbolicRegression.jl backend (after fitting),
        stored as an array of uint8, produced by Julia's Serialization.serialize function.
    julia_options_stream_ : ndarray
        The serialized julia options, stored as an array of uint8,
    equation_file_contents_ : list[pandas.DataFrame]
        Contents of the equation file output by the Julia backend.
    show_pickle_warnings_ : bool
        Whether to show warnings about what attributes can be pickled.

    Examples
    --------
    ```python
    >>> import numpy as np
    >>> from pysr import PySRRegressor
    >>> randstate = np.random.RandomState(0)
    >>> X = 2 * randstate.randn(100, 5)
    >>> # y = 2.5382 * cos(x_3) + x_0 - 0.5
    >>> y = 2.5382 * np.cos(X[:, 3]) + X[:, 0] ** 2 - 0.5
    >>> model = PySRRegressor(
    ...     niterations=40,
    ...     binary_operators=["+", "*"],
    ...     unary_operators=[
    ...         "cos",
    ...         "exp",
    ...         "sin",
    ...         "inv(x) = 1/x",  # Custom operator (julia syntax)
    ...     ],
    ...     model_selection="best",
    ...     elementwise_loss="loss(x, y) = (x - y)^2",  # Custom loss function (julia syntax)
    ... )
    >>> model.fit(X, y)
    >>> model
    PySRRegressor.equations_ = [
    0         0.000000                                          3.8552167  3.360272e+01           1
    1         1.189847                                          (x0 * x0)  3.110905e+00           3
    2         0.010626                          ((x0 * x0) + -0.25573406)  3.045491e+00           5
    3         0.896632                              (cos(x3) + (x0 * x0))  1.242382e+00           6
    4         0.811362                ((x0 * x0) + (cos(x3) * 2.4384754))  2.451971e-01           8
    5  >>>>  13.733371          (((cos(x3) * 2.5382) + (x0 * x0)) + -0.5)  2.889755e-13          10
    6         0.194695  ((x0 * x0) + (((cos(x3) + -0.063180044) * 2.53...  1.957723e-13          12
    7         0.006988  ((x0 * x0) + (((cos(x3) + -0.32505524) * 1.538...  1.944089e-13          13
    8         0.000955  (((((x0 * x0) + cos(x3)) + -0.8251649) + (cos(...  1.940381e-13          15
    ]
    >>> model.score(X, y)
    1.0
    >>> model.predict(np.array([1,2,3,4,5]))
    array([-1.15907818, -1.15907818, -1.15907818, -1.15907818, -1.15907818])
    ```
    """

    equations_: Union[pd.DataFrame, List[pd.DataFrame], None]
    n_features_in_: int
    feature_names_in_: ArrayLike[str]
    display_feature_names_in_: ArrayLike[str]
    complexity_of_variables_: Union[int, float, List[Union[int, float]], None]
    X_units_: Union[ArrayLike[str], None]
    y_units_: Union[str, ArrayLike[str], None]
    nout_: int
    selection_mask_: Union[NDArray[np.bool_], None]
    tempdir_: Path
    equation_file_: PathLike
    julia_state_stream_: Union[NDArray[np.uint8], None]
    julia_options_stream_: Union[NDArray[np.uint8], None]
    equation_file_contents_: Union[List[pd.DataFrame], None]
    show_pickle_warnings_: bool

    def __init__(
        self,
        model_selection: Literal["best", "accuracy", "score"] = "best",
        *,
        binary_operators: Optional[List[str]] = None,
        unary_operators: Optional[List[str]] = None,
        niterations: int = 40,
        populations: int = 15,
        population_size: int = 33,
        max_evals: Optional[int] = None,
        maxsize: int = 20,
        maxdepth: Optional[int] = None,
        warmup_maxsize_by: Optional[float] = None,
        timeout_in_seconds: Optional[float] = None,
        constraints: Optional[Dict[str, Union[int, Tuple[int, int]]]] = None,
        nested_constraints: Optional[Dict[str, Dict[str, int]]] = None,
        elementwise_loss: Optional[str] = None,
        loss_function: Optional[str] = None,
        complexity_of_operators: Optional[Dict[str, Union[int, float]]] = None,
        complexity_of_constants: Union[int, float] = 1,
        complexity_of_variables: Optional[Union[int, float]] = None,
        parsimony: float = 0.0032,
        dimensional_constraint_penalty: Optional[float] = None,
        dimensionless_constants_only: bool = False,
        use_frequency: bool = True,
        use_frequency_in_tournament: bool = True,
        adaptive_parsimony_scaling: float = 20.0,
        alpha: float = 0.1,
        annealing: bool = False,
        early_stop_condition: Optional[Union[float, str]] = None,
        ncycles_per_iteration: int = 550,
        fraction_replaced: float = 0.000364,
        fraction_replaced_hof: float = 0.035,
        weight_add_node: float = 0.79,
        weight_insert_node: float = 5.1,
        weight_delete_node: float = 1.7,
        weight_do_nothing: float = 0.21,
        weight_mutate_constant: float = 0.048,
        weight_mutate_operator: float = 0.47,
        weight_swap_operands: float = 0.1,
        weight_randomize: float = 0.00023,
        weight_simplify: float = 0.0020,
        weight_optimize: float = 0.0,
        crossover_probability: float = 0.066,
        skip_mutation_failures: bool = True,
        migration: bool = True,
        hof_migration: bool = True,
        topn: int = 12,
        should_simplify: Optional[bool] = None,
        should_optimize_constants: bool = True,
        optimizer_algorithm: Literal["BFGS", "NelderMead"] = "BFGS",
        optimizer_nrestarts: int = 2,
        optimize_probability: float = 0.14,
        optimizer_iterations: int = 8,
        perturbation_factor: float = 0.076,
        tournament_selection_n: int = 10,
        tournament_selection_p: float = 0.86,
        procs: int = cpu_count(),
        multithreading: Optional[bool] = None,
        cluster_manager: Optional[
            Literal["slurm", "pbs", "lsf", "sge", "qrsh", "scyld", "htc"]
        ] = None,
        heap_size_hint_in_bytes: Optional[int] = None,
        batching: bool = False,
        batch_size: int = 50,
        fast_cycle: bool = False,
        turbo: bool = False,
        bumper: bool = False,
        precision: int = 32,
        enable_autodiff: bool = False,
        random_state=None,
        deterministic: bool = False,
        warm_start: bool = False,
        verbosity: int = 1,
        update_verbosity: Optional[int] = None,
        print_precision: int = 5,
        progress: bool = True,
        equation_file: Optional[str] = None,
        temp_equation_file: bool = False,
        tempdir: Optional[str] = None,
        delete_tempfiles: bool = True,
        update: bool = False,
        output_jax_format: bool = False,
        output_torch_format: bool = False,
        extra_sympy_mappings: Optional[Dict[str, Callable]] = None,
        extra_torch_mappings: Optional[Dict[Callable, Callable]] = None,
        extra_jax_mappings: Optional[Dict[Callable, str]] = None,
        denoise: bool = False,
        select_k_features: Optional[int] = None,
        **kwargs,
    ):
        # Hyperparameters
        # - Model search parameters
        self.model_selection = model_selection
        self.binary_operators = binary_operators
        self.unary_operators = unary_operators
        self.niterations = niterations
        self.populations = populations
        self.population_size = population_size
        self.ncycles_per_iteration = ncycles_per_iteration
        # - Equation Constraints
        self.maxsize = maxsize
        self.maxdepth = maxdepth
        self.constraints = constraints
        self.nested_constraints = nested_constraints
        self.warmup_maxsize_by = warmup_maxsize_by
        self.should_simplify = should_simplify
        # - Early exit conditions:
        self.max_evals = max_evals
        self.timeout_in_seconds = timeout_in_seconds
        self.early_stop_condition = early_stop_condition
        # - Loss parameters
        self.elementwise_loss = elementwise_loss
        self.loss_function = loss_function
        self.complexity_of_operators = complexity_of_operators
        self.complexity_of_constants = complexity_of_constants
        self.complexity_of_variables = complexity_of_variables
        self.parsimony = parsimony
        self.dimensional_constraint_penalty = dimensional_constraint_penalty
        self.dimensionless_constants_only = dimensionless_constants_only
        self.use_frequency = use_frequency
        self.use_frequency_in_tournament = use_frequency_in_tournament
        self.adaptive_parsimony_scaling = adaptive_parsimony_scaling
        self.alpha = alpha
        self.annealing = annealing
        # - Evolutionary search parameters
        # -- Mutation parameters
        self.weight_add_node = weight_add_node
        self.weight_insert_node = weight_insert_node
        self.weight_delete_node = weight_delete_node
        self.weight_do_nothing = weight_do_nothing
        self.weight_mutate_constant = weight_mutate_constant
        self.weight_mutate_operator = weight_mutate_operator
        self.weight_swap_operands = weight_swap_operands
        self.weight_randomize = weight_randomize
        self.weight_simplify = weight_simplify
        self.weight_optimize = weight_optimize
        self.crossover_probability = crossover_probability
        self.skip_mutation_failures = skip_mutation_failures
        # -- Migration parameters
        self.migration = migration
        self.hof_migration = hof_migration
        self.fraction_replaced = fraction_replaced
        self.fraction_replaced_hof = fraction_replaced_hof
        self.topn = topn
        # -- Constants parameters
        self.should_optimize_constants = should_optimize_constants
        self.optimizer_algorithm = optimizer_algorithm
        self.optimizer_nrestarts = optimizer_nrestarts
        self.optimize_probability = optimize_probability
        self.optimizer_iterations = optimizer_iterations
        self.perturbation_factor = perturbation_factor
        # -- Selection parameters
        self.tournament_selection_n = tournament_selection_n
        self.tournament_selection_p = tournament_selection_p
        # -- Performance parameters
        self.procs = procs
        self.multithreading = multithreading
        self.cluster_manager = cluster_manager
        self.heap_size_hint_in_bytes = heap_size_hint_in_bytes
        self.batching = batching
        self.batch_size = batch_size
        self.fast_cycle = fast_cycle
        self.turbo = turbo
        self.bumper = bumper
        self.precision = precision
        self.enable_autodiff = enable_autodiff
        self.random_state = random_state
        self.deterministic = deterministic
        self.warm_start = warm_start
        # Additional runtime parameters
        # - Runtime user interface
        self.verbosity = verbosity
        self.update_verbosity = update_verbosity
        self.print_precision = print_precision
        self.progress = progress
        # - Project management
        self.equation_file = equation_file
        self.temp_equation_file = temp_equation_file
        self.tempdir = tempdir
        self.delete_tempfiles = delete_tempfiles
        self.update = update
        self.output_jax_format = output_jax_format
        self.output_torch_format = output_torch_format
        self.extra_sympy_mappings = extra_sympy_mappings
        self.extra_jax_mappings = extra_jax_mappings
        self.extra_torch_mappings = extra_torch_mappings
        # Pre-modelling transformation
        self.denoise = denoise
        self.select_k_features = select_k_features

        # Once all valid parameters have been assigned handle the
        # deprecated kwargs
        if len(kwargs) > 0:  # pragma: no cover
            for k, v in kwargs.items():
                # Handle renamed kwargs
                if k in DEPRECATED_KWARGS:
                    updated_kwarg_name = DEPRECATED_KWARGS[k]
                    setattr(self, updated_kwarg_name, v)
                    warnings.warn(
                        f"`{k}` has been renamed to `{updated_kwarg_name}` in PySRRegressor. "
                        "Please use that instead.",
                        FutureWarning,
                    )
                # Handle kwargs that have been moved to the fit method
                elif k in ["weights", "variable_names", "Xresampled"]:
                    warnings.warn(
                        f"`{k}` is a data-dependent parameter and should be passed when fit is called. "
                        f"Ignoring parameter; please pass `{k}` during the call to fit instead.",
                        FutureWarning,
                    )
                elif k == "julia_project":
                    warnings.warn(
                        "The `julia_project` parameter has been deprecated. To use a custom "
                        "julia project, please see `https://astroautomata.com/PySR/backend`.",
                        FutureWarning,
                    )
                elif k == "julia_kwargs":
                    warnings.warn(
                        "The `julia_kwargs` parameter has been deprecated. To pass custom "
                        "keyword arguments to the julia backend, you should use environment variables. "
                        "See the Julia documentation for more information.",
                        FutureWarning,
                    )
                else:
                    suggested_keywords = _suggest_keywords(PySRRegressor, k)
                    err_msg = (
                        f"`{k}` is not a valid keyword argument for PySRRegressor."
                    )
                    if len(suggested_keywords) > 0:
                        err_msg += f" Did you mean {', '.join(map(lambda s: f'`{s}`', suggested_keywords))}?"
                    raise TypeError(err_msg)

    @classmethod
    def from_file(
        cls,
        equation_file: PathLike,
        *,
<<<<<<< HEAD
        binary_operators=None,
        unary_operators=None,
        n_features_in=None,
        feature_names_in=None,
        selection_mask=None,
        nout=1,
        verbosity=1,
=======
        binary_operators: Optional[List[str]] = None,
        unary_operators: Optional[List[str]] = None,
        n_features_in: Optional[int] = None,
        feature_names_in: Optional[ArrayLike[str]] = None,
        selection_mask: Optional[NDArray[np.bool_]] = None,
        nout: int = 1,
>>>>>>> db449385
        **pysr_kwargs,
    ):
        """
        Create a model from a saved model checkpoint or equation file.

        Parameters
        ----------
        equation_file : str or Path
            Path to a pickle file containing a saved model, or a csv file
            containing equations.
        binary_operators : list[str]
            The same binary operators used when creating the model.
            Not needed if loading from a pickle file.
        unary_operators : list[str]
            The same unary operators used when creating the model.
            Not needed if loading from a pickle file.
        n_features_in : int
            Number of features passed to the model.
            Not needed if loading from a pickle file.
        feature_names_in : list[str]
            Names of the features passed to the model.
            Not needed if loading from a pickle file.
        selection_mask : NDArray[np.bool_]
            If using `select_k_features`, you must pass `model.selection_mask_` here.
            Not needed if loading from a pickle file.
        nout : int
            Number of outputs of the model.
            Not needed if loading from a pickle file.
            Default is `1`.
        verbosity : int
            What verbosity level to use. 0 means minimal print statements.
        **pysr_kwargs : dict
            Any other keyword arguments to initialize the PySRRegressor object.
            These will overwrite those stored in the pickle file.
            Not needed if loading from a pickle file.

        Returns
        -------
        model : PySRRegressor
            The model with fitted equations.
        """

        pkl_filename = _csv_filename_to_pkl_filename(equation_file)

        # Try to load model from <equation_file>.pkl
        if verbosity > 0:
            print(f"Checking if {pkl_filename} exists...")
        if os.path.exists(pkl_filename):
            if verbosity > 0:
                print(f"Loading model from {pkl_filename}")
            assert binary_operators is None
            assert unary_operators is None
            assert n_features_in is None
            with open(pkl_filename, "rb") as f:
                model = pkl.load(f)
            # Change equation_file_ to be in the same dir as the pickle file
            base_dir = os.path.dirname(pkl_filename)
            base_equation_file = os.path.basename(model.equation_file_)
            model.equation_file_ = os.path.join(base_dir, base_equation_file)

            # Update any parameters if necessary, such as
            # extra_sympy_mappings:
            model.set_params(**pysr_kwargs)
            if "equations_" not in model.__dict__ or model.equations_ is None:
                model.refresh()

            return model

        # Else, we re-create it.
        if verbosity > 0:
            print(
                f"{pkl_filename} does not exist, "
                "so we must create the model from scratch."
            )
        assert binary_operators is not None or unary_operators is not None
        assert n_features_in is not None

        # TODO: copy .bkup file if exists.
        model = cls(
            equation_file=str(equation_file),
            binary_operators=binary_operators,
            unary_operators=unary_operators,
            **pysr_kwargs,
        )

        model.nout_ = nout
        model.n_features_in_ = n_features_in

        if feature_names_in is None:
            model.feature_names_in_ = np.array([f"x{i}" for i in range(n_features_in)])
            model.display_feature_names_in_ = np.array(
                [f"x{_subscriptify(i)}" for i in range(n_features_in)]
            )
        else:
            assert len(feature_names_in) == n_features_in
            model.feature_names_in_ = feature_names_in
            model.display_feature_names_in_ = feature_names_in

        if selection_mask is None:
            model.selection_mask_ = np.ones(n_features_in, dtype=np.bool_)
        else:
            model.selection_mask_ = selection_mask

        model.refresh(checkpoint_file=equation_file)

        return model

    def __repr__(self):
        """
        Print all current equations fitted by the model.

        The string `>>>>` denotes which equation is selected by the
        `model_selection`.
        """
        if not hasattr(self, "equations_") or self.equations_ is None:
            return "PySRRegressor.equations_ = None"

        output = "PySRRegressor.equations_ = [\n"

        equations = self.equations_
        if not isinstance(equations, list):
            all_equations = [equations]
        else:
            all_equations = equations

        for i, equations in enumerate(all_equations):
            selected = pd.Series([""] * len(equations), index=equations.index)
            chosen_row = idx_model_selection(equations, self.model_selection)
            selected[chosen_row] = ">>>>"
            repr_equations = pd.DataFrame(
                dict(
                    pick=selected,
                    score=equations["score"],
                    equation=equations["equation"],
                    loss=equations["loss"],
                    complexity=equations["complexity"],
                )
            )

            if len(all_equations) > 1:
                output += "[\n"

            for line in repr_equations.__repr__().split("\n"):
                output += "\t" + line + "\n"

            if len(all_equations) > 1:
                output += "]"

            if i < len(all_equations) - 1:
                output += ", "

        output += "]"
        return output

    def __getstate__(self):
        """
        Handle pickle serialization for PySRRegressor.

        The Scikit-learn standard requires estimators to be serializable via
        `pickle.dumps()`. However, some attributes do not support pickling
        and need to be hidden, such as the JAX and Torch representations.
        """
        state = self.__dict__
        show_pickle_warning = not (
            "show_pickle_warnings_" in state and not state["show_pickle_warnings_"]
        )
        state_keys_containing_lambdas = ["extra_sympy_mappings", "extra_torch_mappings"]
        for state_key in state_keys_containing_lambdas:
            if state[state_key] is not None and show_pickle_warning:
                warnings.warn(
                    f"`{state_key}` cannot be pickled and will be removed from the "
                    "serialized instance. When loading the model, please redefine "
                    f"`{state_key}` at runtime."
                )
        state_keys_to_clear = state_keys_containing_lambdas
        pickled_state = {
            key: (None if key in state_keys_to_clear else value)
            for key, value in state.items()
        }
        if ("equations_" in pickled_state) and (
            pickled_state["equations_"] is not None
        ):
            pickled_state["output_torch_format"] = False
            pickled_state["output_jax_format"] = False
            if self.nout_ == 1:
                pickled_columns = ~pickled_state["equations_"].columns.isin(
                    ["jax_format", "torch_format"]
                )
                pickled_state["equations_"] = (
                    pickled_state["equations_"].loc[:, pickled_columns].copy()
                )
            else:
                pickled_columns = [
                    ~dataframe.columns.isin(["jax_format", "torch_format"])
                    for dataframe in pickled_state["equations_"]
                ]
                pickled_state["equations_"] = [
                    dataframe.loc[:, signle_pickled_columns]
                    for dataframe, signle_pickled_columns in zip(
                        pickled_state["equations_"], pickled_columns
                    )
                ]
        return pickled_state

    def _checkpoint(self):
        """Save the model's current state to a checkpoint file.

        This should only be used internally by PySRRegressor.
        """
        # Save model state:
        self.show_pickle_warnings_ = False
        with open(_csv_filename_to_pkl_filename(self.equation_file_), "wb") as f:
            pkl.dump(self, f)
        self.show_pickle_warnings_ = True

    @property
    def equations(self):  # pragma: no cover
        warnings.warn(
            "PySRRegressor.equations is now deprecated. "
            "Please use PySRRegressor.equations_ instead.",
            FutureWarning,
        )
        return self.equations_

    @property
    def julia_options_(self):
        """The deserialized julia options."""
        return jl_deserialize(self.julia_options_stream_)

    @property
    def julia_state_(self):
        """The deserialized state."""
        return jl_deserialize(self.julia_state_stream_)

    @property
    def raw_julia_state_(self):
        warnings.warn(
            "PySRRegressor.raw_julia_state_ is now deprecated. "
            "Please use PySRRegressor.julia_state_ instead, or julia_state_stream_ "
            "for the raw stream of bytes.",
            FutureWarning,
        )
        return self.julia_state_

    def get_best(self, index=None) -> Union[pd.Series, List[pd.Series]]:
        """
        Get best equation using `model_selection`.

        Parameters
        ----------
        index : int | list[int]
            If you wish to select a particular equation from `self.equations_`,
            give the row number here. This overrides the `model_selection`
            parameter. If there are multiple output features, then pass
            a list of indices with the order the same as the output feature.

        Returns
        -------
        best_equation : pandas.Series
            Dictionary representing the best expression found.

        Raises
        ------
        NotImplementedError
            Raised when an invalid model selection strategy is provided.
        """
        check_is_fitted(self, attributes=["equations_"])

        if index is not None:
            if isinstance(self.equations_, list):
                assert isinstance(
                    index, list
                ), "With multiple output features, index must be a list."
                return [eq.iloc[i] for eq, i in zip(self.equations_, index)]
            else:
                equations_ = cast(pd.DataFrame, self.equations_)
                return cast(pd.Series, equations_.iloc[index])

        if isinstance(self.equations_, list):
            return [
                cast(pd.Series, eq.loc[idx_model_selection(eq, self.model_selection)])
                for eq in self.equations_
            ]
        else:
            equations_ = cast(pd.DataFrame, self.equations_)
            return cast(
                pd.Series,
                equations_.loc[idx_model_selection(equations_, self.model_selection)],
            )

    def _setup_equation_file(self):
        """
        Set the full pathname of the equation file.

        This is performed using `tempdir` and
        `equation_file`.
        """
        # Cast tempdir string as a Path object
        self.tempdir_ = Path(tempfile.mkdtemp(dir=self.tempdir))
        if self.temp_equation_file:
            self.equation_file_ = self.tempdir_ / "hall_of_fame.csv"
        elif self.equation_file is None:
            if self.warm_start and (
                hasattr(self, "equation_file_") and self.equation_file_
            ):
                pass
            else:
                date_time = datetime.now().strftime("%Y-%m-%d_%H%M%S.%f")[:-3]
                self.equation_file_ = "hall_of_fame_" + date_time + ".csv"
        else:
            self.equation_file_ = self.equation_file
        self.equation_file_contents_ = None

    def _validate_and_modify_params(self) -> _DynamicallySetParams:
        """
        Ensure parameters passed at initialization are valid.

        Also returns a dictionary of parameters to update from their
        values given at initialization.

        Returns
        -------
        packed_modified_params : dict
            Dictionary of parameters to modify from their initialized
            values. For example, default parameters are set here
            when a parameter is left set to `None`.
        """
        # Immutable parameter validation
        # Ensure instance parameters are allowable values:
        if self.tournament_selection_n > self.population_size:
            raise ValueError(
                "`tournament_selection_n` parameter must be smaller than `population_size`."
            )

        if self.maxsize > 40:
            warnings.warn(
                "Note: Using a large maxsize for the equation search will be "
                "exponentially slower and use significant memory."
            )
        elif self.maxsize < 7:
            raise ValueError("PySR requires a maxsize of at least 7")

        if self.deterministic and not (
            self.multithreading in [False, None]
            and self.procs == 0
            and self.random_state is not None
        ):
            raise ValueError(
                "To ensure deterministic searches, you must set `random_state` to a seed, "
                "`procs` to `0`, and `multithreading` to `False` or `None`."
            )

        if self.random_state is not None and (
            not self.deterministic or self.procs != 0
        ):
            warnings.warn(
                "Note: Setting `random_state` without also setting `deterministic` "
                "to True and `procs` to 0 will result in non-deterministic searches. "
            )

        if self.elementwise_loss is not None and self.loss_function is not None:
            raise ValueError(
                "You cannot set both `elementwise_loss` and `loss_function`."
            )

        # NotImplementedError - Values that could be supported at a later time
        if self.optimizer_algorithm not in VALID_OPTIMIZER_ALGORITHMS:
            raise NotImplementedError(
                f"PySR currently only supports the following optimizer algorithms: {VALID_OPTIMIZER_ALGORITHMS}"
            )

        param_container = _DynamicallySetParams(
            binary_operators=["+", "*", "-", "/"],
            unary_operators=[],
            maxdepth=self.maxsize,
            constraints={},
            multithreading=self.procs != 0 and self.cluster_manager is None,
            batch_size=1,
            update_verbosity=int(self.verbosity),
            progress=self.progress,
            warmup_maxsize_by=0.0,
        )

        for param_name in map(lambda x: x.name, fields(_DynamicallySetParams)):
            user_param_value = getattr(self, param_name)
            if user_param_value is None:
                # Leave as the default in DynamicallySetParams
                ...
            else:
                # If user has specified it, we will override the default.
                # However, there are some special cases to mutate it:
                new_param_value = _mutate_parameter(param_name, user_param_value)
                setattr(param_container, param_name, new_param_value)
        # TODO: This should just be part of the __init__ of _DynamicallySetParams

        assert (
            len(param_container.binary_operators) > 0
            or len(param_container.unary_operators) > 0
        ), "At least one operator must be provided."

        return param_container

    def _validate_and_set_fit_params(
        self,
        X,
        y,
        Xresampled,
        weights,
        variable_names,
        complexity_of_variables,
        X_units,
        y_units,
    ) -> Tuple[
        ndarray,
        ndarray,
        Optional[ndarray],
        Optional[ndarray],
        ArrayLike[str],
        Union[int, float, List[Union[int, float]]],
        Optional[ArrayLike[str]],
        Optional[Union[str, ArrayLike[str]]],
    ]:
        """
        Validate the parameters passed to the :term`fit` method.

        This method also sets the `nout_` attribute.

        Parameters
        ----------
        X : ndarray | pandas.DataFrame
            Training data of shape `(n_samples, n_features)`.
        y : ndarray | pandas.DataFrame}
            Target values of shape `(n_samples,)` or `(n_samples, n_targets)`.
            Will be cast to `X`'s dtype if necessary.
        Xresampled : ndarray | pandas.DataFrame
            Resampled training data used for denoising,
            of shape `(n_resampled, n_features)`.
        weights : ndarray | pandas.DataFrame
            Weight array of the same shape as `y`.
            Each element is how to weight the mean-square-error loss
            for that particular element of y.
        variable_names : ndarray of length n_features
            Names of each feature in the training dataset, `X`.
        complexity_of_variables : int | float | list[int | float]
            Complexity of each feature in the training dataset, `X`.
        X_units : list[str] of length n_features
            Units of each feature in the training dataset, `X`.
        y_units : str | list[str] of length n_out
            Units of each feature in the training dataset, `y`.

        Returns
        -------
        X_validated : ndarray of shape (n_samples, n_features)
            Validated training data.
        y_validated : ndarray of shape (n_samples,) or (n_samples, n_targets)
            Validated target data.
        Xresampled : ndarray of shape (n_resampled, n_features)
            Validated resampled training data used for denoising.
        variable_names_validated : list[str] of length n_features
            Validated list of variable names for each feature in `X`.
        X_units : list[str] of length n_features
            Validated units for `X`.
        y_units : str | list[str] of length n_out
            Validated units for `y`.

        """
        if isinstance(X, pd.DataFrame):
            if variable_names:
                variable_names = None
                warnings.warn(
                    "`variable_names` has been reset to `None` as `X` is a DataFrame. "
                    "Using DataFrame column names instead."
                )

            if (
                pd.api.types.is_object_dtype(X.columns)
                and X.columns.str.contains(" ").any()
            ):
                X.columns = X.columns.str.replace(" ", "_")
                warnings.warn(
                    "Spaces in DataFrame column names are not supported. "
                    "Spaces have been replaced with underscores. \n"
                    "Please rename the columns to valid names."
                )
        elif variable_names and any([" " in name for name in variable_names]):
            variable_names = [name.replace(" ", "_") for name in variable_names]
            warnings.warn(
                "Spaces in `variable_names` are not supported. "
                "Spaces have been replaced with underscores. \n"
                "Please use valid names instead."
            )

        if (
            complexity_of_variables is not None
            and self.complexity_of_variables is not None
        ):
            raise ValueError(
                "You cannot set `complexity_of_variables` at both `fit` and `__init__`. "
                "Pass it at `__init__` to set it to global default, OR use `fit` to set it for "
                "each variable individually."
            )
        elif complexity_of_variables is not None:
            complexity_of_variables = complexity_of_variables
        elif self.complexity_of_variables is not None:
            complexity_of_variables = self.complexity_of_variables
        else:
            complexity_of_variables = 1

        # Data validation and feature name fetching via sklearn
        # This method sets the n_features_in_ attribute
        if Xresampled is not None:
            Xresampled = check_array(Xresampled)
        if weights is not None:
            weights = check_array(weights, ensure_2d=False)
            check_consistent_length(weights, y)
        X, y = self._validate_data_X_y(X, y)
        self.feature_names_in_ = _safe_check_feature_names_in(
            self, variable_names, generate_names=False
        )

        if self.feature_names_in_ is None:
            self.feature_names_in_ = np.array([f"x{i}" for i in range(X.shape[1])])
            self.display_feature_names_in_ = np.array(
                [f"x{_subscriptify(i)}" for i in range(X.shape[1])]
            )
            variable_names = self.feature_names_in_
        else:
            self.display_feature_names_in_ = self.feature_names_in_
            variable_names = self.feature_names_in_

        # Handle multioutput data
        if len(y.shape) == 1 or (len(y.shape) == 2 and y.shape[1] == 1):
            y = y.reshape(-1)
        elif len(y.shape) == 2:
            self.nout_ = y.shape[1]
        else:
            raise NotImplementedError("y shape not supported!")

        self.complexity_of_variables_ = copy.deepcopy(complexity_of_variables)
        self.X_units_ = copy.deepcopy(X_units)
        self.y_units_ = copy.deepcopy(y_units)

        return (
            X,
            y,
            Xresampled,
            weights,
            variable_names,
            complexity_of_variables,
            X_units,
            y_units,
        )

    def _validate_data_X_y(self, X, y) -> Tuple[ndarray, ndarray]:
        raw_out = self._validate_data(X=X, y=y, reset=True, multi_output=True)  # type: ignore
        return cast(Tuple[ndarray, ndarray], raw_out)

    def _validate_data_X(self, X) -> Tuple[ndarray]:
        raw_out = self._validate_data(X=X, reset=False)  # type: ignore
        return cast(Tuple[ndarray], raw_out)

    def _pre_transform_training_data(
        self,
        X: ndarray,
        y: ndarray,
        Xresampled: Union[ndarray, None],
        variable_names: ArrayLike[str],
        complexity_of_variables: Union[int, float, List[Union[int, float]]],
        X_units: Union[ArrayLike[str], None],
        y_units: Union[ArrayLike[str], str, None],
        random_state: np.random.RandomState,
    ):
        """
        Transform the training data before fitting the symbolic regressor.

        This method also updates/sets the `selection_mask_` attribute.

        Parameters
        ----------
        X : ndarray
            Training data of shape (n_samples, n_features).
        y : ndarray
            Target values of shape (n_samples,) or (n_samples, n_targets).
            Will be cast to X's dtype if necessary.
        Xresampled : ndarray | None
            Resampled training data, of shape `(n_resampled, n_features)`,
            used for denoising.
        variable_names : list[str]
            Names of each variable in the training dataset, `X`.
            Of length `n_features`.
        complexity_of_variables : int | float | list[int | float]
            Complexity of each variable in the training dataset, `X`.
        X_units : list[str]
            Units of each variable in the training dataset, `X`.
        y_units : str | list[str]
            Units of each variable in the training dataset, `y`.
        random_state : int | np.RandomState
            Pass an int for reproducible results across multiple function calls.
            See :term:`Glossary <random_state>`. Default is `None`.

        Returns
        -------
        X_transformed : ndarray of shape (n_samples, n_features)
            Transformed training data. n_samples will be equal to
            `Xresampled.shape[0]` if `self.denoise` is `True`,
            and `Xresampled is not None`, otherwise it will be
            equal to `X.shape[0]`. n_features will be equal to
            `self.select_k_features` if `self.select_k_features is not None`,
            otherwise it will be equal to `X.shape[1]`
        y_transformed : ndarray of shape (n_samples,) or (n_samples, n_outputs)
            Transformed target data. n_samples will be equal to
            `Xresampled.shape[0]` if `self.denoise` is `True`,
            and `Xresampled is not None`, otherwise it will be
            equal to `X.shape[0]`.
        variable_names_transformed : list[str] of length n_features
            Names of each variable in the transformed dataset,
            `X_transformed`.
        X_units_transformed : list[str] of length n_features
            Units of each variable in the transformed dataset.
        y_units_transformed : str | list[str] of length n_out
            Units of each variable in the transformed dataset.
        """
        # Feature selection transformation
        if self.select_k_features:
            selection_mask = run_feature_selection(
                X, y, self.select_k_features, random_state=random_state
            )
            X = X[:, selection_mask]

            if Xresampled is not None:
                Xresampled = Xresampled[:, selection_mask]

            # Reduce variable_names to selection
            variable_names = cast(
                ArrayLike[str],
                [
                    variable_names[i]
                    for i in range(len(variable_names))
                    if selection_mask[i]
                ],
            )

            if isinstance(complexity_of_variables, list):
                complexity_of_variables = [
                    complexity_of_variables[i]
                    for i in range(len(complexity_of_variables))
                    if selection_mask[i]
                ]
                self.complexity_of_variables_ = copy.deepcopy(complexity_of_variables)

            if X_units is not None:
                X_units = cast(
                    ArrayLike[str],
                    [X_units[i] for i in range(len(X_units)) if selection_mask[i]],
                )
                self.X_units_ = copy.deepcopy(X_units)

            # Re-perform data validation and feature name updating
            X, y = self._validate_data_X_y(X, y)
            # Update feature names with selected variable names
            self.selection_mask_ = selection_mask
            self.feature_names_in_ = _check_feature_names_in(self, variable_names)
            self.display_feature_names_in_ = self.feature_names_in_
            print(f"Using features {self.feature_names_in_}")

        # Denoising transformation
        if self.denoise:
            if self.nout_ > 1:
                X, y = multi_denoise(
                    X, y, Xresampled=Xresampled, random_state=random_state
                )
            else:
                X, y = denoise(X, y, Xresampled=Xresampled, random_state=random_state)

        return X, y, variable_names, complexity_of_variables, X_units, y_units

    def _run(
        self,
        X: ndarray,
        y: ndarray,
        runtime_params: _DynamicallySetParams,
        weights: Optional[ndarray],
        seed: int,
    ):
        """
        Run the symbolic regression fitting process on the julia backend.

        Parameters
        ----------
        X : ndarray
            Training data of shape `(n_samples, n_features)`.
        y : ndarray
            Target values of shape `(n_samples,)` or `(n_samples, n_targets)`.
            Will be cast to `X`'s dtype if necessary.
        runtime_params : DynamicallySetParams
            Dynamically set versions of some parameters passed in __init__.
        weights : ndarray | None
            Weight array of the same shape as `y`.
            Each element is how to weight the mean-square-error loss
            for that particular element of y.
        seed : int
            Random seed for julia backend process.

        Returns
        -------
        self : object
            Reference to `self` with fitted attributes.

        Raises
        ------
        ImportError
            Raised when the julia backend fails to import a package.
        """
        # Need to be global as we don't want to recreate/reinstate julia for
        # every new instance of PySRRegressor
        global ALREADY_RAN

        # These are the parameters which may be modified from the ones
        # specified in init, so we define them here locally:
        binary_operators = runtime_params.binary_operators
        unary_operators = runtime_params.unary_operators
        maxdepth = runtime_params.maxdepth
        constraints = runtime_params.constraints
        multithreading = runtime_params.multithreading
        batch_size = runtime_params.batch_size
        update_verbosity = runtime_params.update_verbosity
        progress = runtime_params.progress
        warmup_maxsize_by = runtime_params.warmup_maxsize_by

        nested_constraints = self.nested_constraints
        complexity_of_operators = self.complexity_of_operators
        complexity_of_variables = self.complexity_of_variables_
        cluster_manager = self.cluster_manager

        # Start julia backend processes
        if not ALREADY_RAN and update_verbosity != 0:
            print("Compiling Julia backend...")

        if cluster_manager is not None:
            cluster_manager = _load_cluster_manager(cluster_manager)

        # TODO(mcranmer): These functions should be part of this class.
        binary_operators, unary_operators = _maybe_create_inline_operators(
            binary_operators=binary_operators,
            unary_operators=unary_operators,
            extra_sympy_mappings=self.extra_sympy_mappings,
        )
        constraints = _process_constraints(
            binary_operators=binary_operators,
            unary_operators=unary_operators,
            constraints=constraints,
        )

        una_constraints = [constraints[op] for op in unary_operators]
        bin_constraints = [constraints[op] for op in binary_operators]

        # Parse dict into Julia Dict for nested constraints::
        if nested_constraints is not None:
            nested_constraints_str = "Dict("
            for outer_k, outer_v in nested_constraints.items():
                nested_constraints_str += f"({outer_k}) => Dict("
                for inner_k, inner_v in outer_v.items():
                    nested_constraints_str += f"({inner_k}) => {inner_v}, "
                nested_constraints_str += "), "
            nested_constraints_str += ")"
            nested_constraints = jl.seval(nested_constraints_str)

        # Parse dict into Julia Dict for complexities:
        if complexity_of_operators is not None:
            complexity_of_operators_str = "Dict("
            for k, v in complexity_of_operators.items():
                complexity_of_operators_str += f"({k}) => {v}, "
            complexity_of_operators_str += ")"
            complexity_of_operators = jl.seval(complexity_of_operators_str)
        # TODO: Refactor this into helper function

        if isinstance(complexity_of_variables, list):
            complexity_of_variables = jl_array(complexity_of_variables)

        custom_loss = jl.seval(
            str(self.elementwise_loss)
            if self.elementwise_loss is not None
            else "nothing"
        )
        custom_full_objective = jl.seval(
            str(self.loss_function) if self.loss_function is not None else "nothing"
        )

        early_stop_condition = jl.seval(
            str(self.early_stop_condition)
            if self.early_stop_condition is not None
            else "nothing"
        )

        load_required_packages(
            turbo=self.turbo,
            bumper=self.bumper,
            enable_autodiff=self.enable_autodiff,
            cluster_manager=cluster_manager,
        )

        mutation_weights = SymbolicRegression.MutationWeights(
            mutate_constant=self.weight_mutate_constant,
            mutate_operator=self.weight_mutate_operator,
            swap_operands=self.weight_swap_operands,
            add_node=self.weight_add_node,
            insert_node=self.weight_insert_node,
            delete_node=self.weight_delete_node,
            simplify=self.weight_simplify,
            randomize=self.weight_randomize,
            do_nothing=self.weight_do_nothing,
            optimize=self.weight_optimize,
        )

        jl_binary_operators: List[Any] = []
        jl_unary_operators: List[Any] = []
        for input_list, output_list, name in [
            (binary_operators, jl_binary_operators, "binary"),
            (unary_operators, jl_unary_operators, "unary"),
        ]:
            for op in input_list:
                jl_op = jl.seval(op)
                if not jl_is_function(jl_op):
                    raise ValueError(
                        f"When building `{name}_operators`, `'{op}'` did not return a Julia function"
                    )
                output_list.append(jl_op)

        # Call to Julia backend.
        # See https://github.com/MilesCranmer/SymbolicRegression.jl/blob/master/src/OptionsStruct.jl
        options = SymbolicRegression.Options(
            binary_operators=jl_array(jl_binary_operators, dtype=jl.Function),
            unary_operators=jl_array(jl_unary_operators, dtype=jl.Function),
            bin_constraints=jl_array(bin_constraints),
            una_constraints=jl_array(una_constraints),
            complexity_of_operators=complexity_of_operators,
            complexity_of_constants=self.complexity_of_constants,
            complexity_of_variables=complexity_of_variables,
            nested_constraints=nested_constraints,
            elementwise_loss=custom_loss,
            loss_function=custom_full_objective,
            maxsize=int(self.maxsize),
            output_file=_escape_filename(self.equation_file_),
            npopulations=int(self.populations),
            batching=self.batching,
            batch_size=int(min([batch_size, len(X)]) if self.batching else len(X)),
            mutation_weights=mutation_weights,
            tournament_selection_p=self.tournament_selection_p,
            tournament_selection_n=self.tournament_selection_n,
            # These have the same name:
            parsimony=self.parsimony,
            dimensional_constraint_penalty=self.dimensional_constraint_penalty,
            dimensionless_constants_only=self.dimensionless_constants_only,
            alpha=self.alpha,
            maxdepth=maxdepth,
            fast_cycle=self.fast_cycle,
            turbo=self.turbo,
            bumper=self.bumper,
            enable_autodiff=self.enable_autodiff,
            migration=self.migration,
            hof_migration=self.hof_migration,
            fraction_replaced_hof=self.fraction_replaced_hof,
            should_simplify=self.should_simplify,
            should_optimize_constants=self.should_optimize_constants,
            warmup_maxsize_by=warmup_maxsize_by,
            use_frequency=self.use_frequency,
            use_frequency_in_tournament=self.use_frequency_in_tournament,
            adaptive_parsimony_scaling=self.adaptive_parsimony_scaling,
            npop=self.population_size,
            ncycles_per_iteration=self.ncycles_per_iteration,
            fraction_replaced=self.fraction_replaced,
            topn=self.topn,
            print_precision=self.print_precision,
            optimizer_algorithm=self.optimizer_algorithm,
            optimizer_nrestarts=self.optimizer_nrestarts,
            optimizer_probability=self.optimize_probability,
            optimizer_iterations=self.optimizer_iterations,
            perturbation_factor=self.perturbation_factor,
            annealing=self.annealing,
            timeout_in_seconds=self.timeout_in_seconds,
            crossover_probability=self.crossover_probability,
            skip_mutation_failures=self.skip_mutation_failures,
            max_evals=self.max_evals,
            early_stop_condition=early_stop_condition,
            seed=seed,
            deterministic=self.deterministic,
            define_helper_functions=False,
        )

        self.julia_options_stream_ = jl_serialize(options)

        # Convert data to desired precision
        test_X = np.array(X)
        is_complex = np.issubdtype(test_X.dtype, np.complexfloating)
        is_real = not is_complex
        if is_real:
            np_dtype = {16: np.float16, 32: np.float32, 64: np.float64}[self.precision]
        else:
            np_dtype = {32: np.complex64, 64: np.complex128}[self.precision]

        # This converts the data into a Julia array:
        jl_X = jl_array(np.array(X, dtype=np_dtype).T)
        if len(y.shape) == 1:
            jl_y = jl_array(np.array(y, dtype=np_dtype))
        else:
            jl_y = jl_array(np.array(y, dtype=np_dtype).T)
        if weights is not None:
            if len(weights.shape) == 1:
                jl_weights = jl_array(np.array(weights, dtype=np_dtype))
            else:
                jl_weights = jl_array(np.array(weights, dtype=np_dtype).T)
        else:
            jl_weights = None

        if self.procs == 0 and not multithreading:
            parallelism = "serial"
        elif multithreading:
            parallelism = "multithreading"
        else:
            parallelism = "multiprocessing"

        cprocs = (
            None if parallelism in ["serial", "multithreading"] else int(self.procs)
        )

        if len(y.shape) > 1:
            # We set these manually so that they respect Python's 0 indexing
            # (by default Julia will use y1, y2...)
            jl_y_variable_names = jl_array(
                [f"y{_subscriptify(i)}" for i in range(y.shape[1])]
            )
        else:
            jl_y_variable_names = None

        PythonCall.GC.disable()
        out = SymbolicRegression.equation_search(
            jl_X,
            jl_y,
            weights=jl_weights,
            niterations=int(self.niterations),
            variable_names=jl_array([str(v) for v in self.feature_names_in_]),
            display_variable_names=jl_array(
                [str(v) for v in self.display_feature_names_in_]
            ),
            y_variable_names=jl_y_variable_names,
            X_units=jl_array(self.X_units_),
            y_units=(
                jl_array(self.y_units_)
                if isinstance(self.y_units_, list)
                else self.y_units_
            ),
            options=options,
            numprocs=cprocs,
            parallelism=parallelism,
            saved_state=self.julia_state_,
            return_state=True,
            addprocs_function=cluster_manager,
            heap_size_hint_in_bytes=self.heap_size_hint_in_bytes,
            progress=progress and self.verbosity > 0 and len(y.shape) == 1,
            verbosity=int(self.verbosity),
        )
        PythonCall.GC.enable()

        self.julia_state_stream_ = jl_serialize(out)

        # Set attributes
        self.equations_ = self.get_hof()

        if self.delete_tempfiles:
            shutil.rmtree(self.tempdir_)

        ALREADY_RAN = True

        return self

    def fit(
        self,
        X,
        y,
        Xresampled=None,
        weights=None,
        variable_names: Optional[ArrayLike[str]] = None,
        complexity_of_variables: Optional[
            Union[int, float, List[Union[int, float]]]
        ] = None,
        X_units: Optional[ArrayLike[str]] = None,
        y_units: Optional[Union[str, ArrayLike[str]]] = None,
    ) -> "PySRRegressor":
        """
        Search for equations to fit the dataset and store them in `self.equations_`.

        Parameters
        ----------
        X : ndarray | pandas.DataFrame
            Training data of shape (n_samples, n_features).
        y : ndarray | pandas.DataFrame
            Target values of shape (n_samples,) or (n_samples, n_targets).
            Will be cast to X's dtype if necessary.
        Xresampled : ndarray | pandas.DataFrame
            Resampled training data, of shape (n_resampled, n_features),
            to generate a denoised data on. This
            will be used as the training data, rather than `X`.
        weights : ndarray | pandas.DataFrame
            Weight array of the same shape as `y`.
            Each element is how to weight the mean-square-error loss
            for that particular element of `y`. Alternatively,
            if a custom `loss` was set, it will can be used
            in arbitrary ways.
        variable_names : list[str]
            A list of names for the variables, rather than "x0", "x1", etc.
            If `X` is a pandas dataframe, the column names will be used
            instead of `variable_names`. Cannot contain spaces or special
            characters. Avoid variable names which are also
            function names in `sympy`, such as "N".
        X_units : list[str]
            A list of units for each variable in `X`. Each unit should be
            a string representing a Julia expression. See DynamicQuantities.jl
            https://symbolicml.org/DynamicQuantities.jl/dev/units/ for more
            information.
        y_units : str | list[str]
            Similar to `X_units`, but as a unit for the target variable, `y`.
            If `y` is a matrix, a list of units should be passed. If `X_units`
            is given but `y_units` is not, then `y_units` will be arbitrary.

        Returns
        -------
        self : object
            Fitted estimator.
        """
        # Init attributes that are not specified in BaseEstimator
        if self.warm_start and hasattr(self, "julia_state_stream_"):
            pass
        else:
            if hasattr(self, "julia_state_stream_"):
                warnings.warn(
                    "The discovered expressions are being reset. "
                    "Please set `warm_start=True` if you wish to continue "
                    "to start a search where you left off.",
                )

            self.equations_ = None
            self.nout_ = 1
            self.selection_mask_ = None
            self.julia_state_stream_ = None
            self.julia_options_stream_ = None
            self.complexity_of_variables_ = None
            self.X_units_ = None
            self.y_units_ = None

        self._setup_equation_file()

        runtime_params = self._validate_and_modify_params()

        (
            X,
            y,
            Xresampled,
            weights,
            variable_names,
            complexity_of_variables,
            X_units,
            y_units,
        ) = self._validate_and_set_fit_params(
            X,
            y,
            Xresampled,
            weights,
            variable_names,
            complexity_of_variables,
            X_units,
            y_units,
        )

        if X.shape[0] > 10000 and not self.batching:
            warnings.warn(
                "Note: you are running with more than 10,000 datapoints. "
                "You should consider turning on batching (https://astroautomata.com/PySR/options/#batching). "
                "You should also reconsider if you need that many datapoints. "
                "Unless you have a large amount of noise (in which case you "
                "should smooth your dataset first), generally < 10,000 datapoints "
                "is enough to find a functional form with symbolic regression. "
                "More datapoints will lower the search speed."
            )

        random_state = check_random_state(self.random_state)  # For np random
        seed = cast(int, random_state.randint(0, 2**31 - 1))  # For julia random

        # Pre transformations (feature selection and denoising)
        X, y, variable_names, complexity_of_variables, X_units, y_units = (
            self._pre_transform_training_data(
                X,
                y,
                Xresampled,
                variable_names,
                complexity_of_variables,
                X_units,
                y_units,
                random_state,
            )
        )

        # Warn about large feature counts (still warn if feature count is large
        # after running feature selection)
        if self.n_features_in_ >= 10:
            warnings.warn(
                "Note: you are running with 10 features or more. "
                "Genetic algorithms like used in PySR scale poorly with large numbers of features. "
                "You should run PySR for more `niterations` to ensure it can find "
                "the correct variables, and consider using a larger `maxsize`."
            )

        # Assertion checks
        use_custom_variable_names = variable_names is not None
        # TODO: this is always true.

        _check_assertions(
            X,
            use_custom_variable_names,
            variable_names,
            complexity_of_variables,
            weights,
            y,
            X_units,
            y_units,
        )

        # Initially, just save model parameters, so that
        # it can be loaded from an early exit:
        if not self.temp_equation_file:
            self._checkpoint()

        # Perform the search:
        self._run(X, y, runtime_params, weights=weights, seed=seed)

        # Then, after fit, we save again, so the pickle file contains
        # the equations:
        if not self.temp_equation_file:
            self._checkpoint()

        return self

    def refresh(self, checkpoint_file: Optional[PathLike] = None) -> None:
        """
        Update self.equations_ with any new options passed.

        For example, updating `extra_sympy_mappings`
        will require a `.refresh()` to update the equations.

        Parameters
        ----------
        checkpoint_file : str or Path
            Path to checkpoint hall of fame file to be loaded.
            The default will use the set `equation_file_`.
        """
        if checkpoint_file is not None:
            self.equation_file_ = checkpoint_file
            self.equation_file_contents_ = None
        check_is_fitted(self, attributes=["equation_file_"])
        self.equations_ = self.get_hof()

    def predict(self, X, index=None):
        """
        Predict y from input X using the equation chosen by `model_selection`.

        You may see what equation is used by printing this object. X should
        have the same columns as the training data.

        Parameters
        ----------
        X : ndarray | pandas.DataFrame
            Training data of shape `(n_samples, n_features)`.
        index : int | list[int]
            If you want to compute the output of an expression using a
            particular row of `self.equations_`, you may specify the index here.
            For multiple output equations, you must pass a list of indices
            in the same order.

        Returns
        -------
        y_predicted : ndarray of shape (n_samples, nout_)
            Values predicted by substituting `X` into the fitted symbolic
            regression model.

        Raises
        ------
        ValueError
            Raises if the `best_equation` cannot be evaluated.
        """
        check_is_fitted(
            self, attributes=["selection_mask_", "feature_names_in_", "nout_"]
        )
        best_equation = self.get_best(index=index)

        # When X is an numpy array or a pandas dataframe with a RangeIndex,
        # the self.feature_names_in_ generated during fit, for the same X,
        # will cause a warning to be thrown during _validate_data.
        # To avoid this, convert X to a dataframe, apply the selection mask,
        # and then set the column/feature_names of X to be equal to those
        # generated during fit.
        if not isinstance(X, pd.DataFrame):
            X = check_array(X)
            X = pd.DataFrame(X)
        if isinstance(X.columns, pd.RangeIndex):
            if self.selection_mask_ is not None:
                # RangeIndex enforces column order allowing columns to
                # be correctly filtered with self.selection_mask_
                X = X[X.columns[self.selection_mask_]]
            X.columns = self.feature_names_in_
        # Without feature information, CallableEquation/lambda_format equations
        # require that the column order of X matches that of the X used during
        # the fitting process. _validate_data removes this feature information
        # when it converts the dataframe to an np array. Thus, to ensure feature
        # order is preserved after conversion, the dataframe columns must be
        # reordered/reindexed to match those of the transformed (denoised and
        # feature selected) X in fit.
        X = X.reindex(columns=self.feature_names_in_)
        X = self._validate_data_X(X)

        try:
            if isinstance(best_equation, list):
                assert self.nout_ > 1
                return np.stack(
                    [eq["lambda_format"](X) for eq in best_equation], axis=1
                )
            else:
                return best_equation["lambda_format"](X)
        except Exception as error:
            raise ValueError(
                "Failed to evaluate the expression. "
                "If you are using a custom operator, make sure to define it in `extra_sympy_mappings`, "
                "e.g., `model.set_params(extra_sympy_mappings={'inv': lambda x: 1/x})`, where "
                "`lambda x: 1/x` is a valid SymPy function defining the operator. "
                "You can then run `model.refresh()` to re-load the expressions."
            ) from error

    def sympy(self, index=None):
        """
        Return sympy representation of the equation(s) chosen by `model_selection`.

        Parameters
        ----------
        index : int | list[int]
            If you wish to select a particular equation from
            `self.equations_`, give the index number here. This overrides
            the `model_selection` parameter. If there are multiple output
            features, then pass a list of indices with the order the same
            as the output feature.

        Returns
        -------
        best_equation : str, list[str] of length nout_
            SymPy representation of the best equation.
        """
        self.refresh()
        best_equation = self.get_best(index=index)
        if isinstance(best_equation, list):
            assert self.nout_ > 1
            return [eq["sympy_format"] for eq in best_equation]
        else:
            return best_equation["sympy_format"]

    def latex(self, index=None, precision=3):
        """
        Return latex representation of the equation(s) chosen by `model_selection`.

        Parameters
        ----------
        index : int | list[int]
            If you wish to select a particular equation from
            `self.equations_`, give the index number here. This overrides
            the `model_selection` parameter. If there are multiple output
            features, then pass a list of indices with the order the same
            as the output feature.
        precision : int
            The number of significant figures shown in the LaTeX
            representation.
            Default is `3`.

        Returns
        -------
        best_equation : str or list[str] of length nout_
            LaTeX expression of the best equation.
        """
        self.refresh()
        sympy_representation = self.sympy(index=index)
        if self.nout_ > 1:
            output = []
            for s in sympy_representation:
                latex = sympy2latex(s, prec=precision)
                output.append(latex)
            return output
        return sympy2latex(sympy_representation, prec=precision)

    def jax(self, index=None):
        """
        Return jax representation of the equation(s) chosen by `model_selection`.

        Each equation (multiple given if there are multiple outputs) is a dictionary
        containing {"callable": func, "parameters": params}. To call `func`, pass
        func(X, params). This function is differentiable using `jax.grad`.

        Parameters
        ----------
        index : int | list[int]
            If you wish to select a particular equation from
            `self.equations_`, give the index number here. This overrides
            the `model_selection` parameter. If there are multiple output
            features, then pass a list of indices with the order the same
            as the output feature.

        Returns
        -------
        best_equation : dict[str, Any]
            Dictionary of callable jax function in "callable" key,
            and jax array of parameters as "parameters" key.
        """
        self.set_params(output_jax_format=True)
        self.refresh()
        best_equation = self.get_best(index=index)
        if isinstance(best_equation, list):
            assert self.nout_ > 1
            return [eq["jax_format"] for eq in best_equation]
        else:
            return best_equation["jax_format"]

    def pytorch(self, index=None):
        """
        Return pytorch representation of the equation(s) chosen by `model_selection`.

        Each equation (multiple given if there are multiple outputs) is a PyTorch module
        containing the parameters as trainable attributes. You can use the module like
        any other PyTorch module: `module(X)`, where `X` is a tensor with the same
        column ordering as trained with.

        Parameters
        ----------
        index : int | list[int]
            If you wish to select a particular equation from
            `self.equations_`, give the index number here. This overrides
            the `model_selection` parameter. If there are multiple output
            features, then pass a list of indices with the order the same
            as the output feature.

        Returns
        -------
        best_equation : torch.nn.Module
            PyTorch module representing the expression.
        """
        self.set_params(output_torch_format=True)
        self.refresh()
        best_equation = self.get_best(index=index)
        if isinstance(best_equation, list):
            return [eq["torch_format"] for eq in best_equation]
        else:
            return best_equation["torch_format"]

    def _read_equation_file(self):
        """Read the hall of fame file created by `SymbolicRegression.jl`."""

        try:
            if self.nout_ > 1:
                all_outputs = []
                for i in range(1, self.nout_ + 1):
                    cur_filename = str(self.equation_file_) + f".out{i}" + ".bkup"
                    if not os.path.exists(cur_filename):
                        cur_filename = str(self.equation_file_) + f".out{i}"
                    with open(cur_filename, "r", encoding="utf-8") as f:
                        buf = f.read()
                    buf = _preprocess_julia_floats(buf)

                    df = self._postprocess_dataframe(pd.read_csv(StringIO(buf)))

                    all_outputs.append(df)
            else:
                filename = str(self.equation_file_) + ".bkup"
                if not os.path.exists(filename):
                    filename = str(self.equation_file_)
                with open(filename, "r", encoding="utf-8") as f:
                    buf = f.read()
                buf = _preprocess_julia_floats(buf)
                all_outputs = [self._postprocess_dataframe(pd.read_csv(StringIO(buf)))]

        except FileNotFoundError:
            raise RuntimeError(
                "Couldn't find equation file! The equation search likely exited "
                "before a single iteration completed."
            )
        return all_outputs

    def _postprocess_dataframe(self, df: pd.DataFrame) -> pd.DataFrame:
        df = df.rename(
            columns={
                "Complexity": "complexity",
                "Loss": "loss",
                "Equation": "equation",
            },
        )

        return df

    def get_hof(self):
        """Get the equations from a hall of fame file.

        If no arguments entered, the ones used
        previously from a call to PySR will be used.
        """
        check_is_fitted(
            self,
            attributes=[
                "nout_",
                "equation_file_",
                "selection_mask_",
                "feature_names_in_",
            ],
        )
        if (
            not hasattr(self, "equation_file_contents_")
        ) or self.equation_file_contents_ is None:
            self.equation_file_contents_ = self._read_equation_file()

        # It is expected extra_jax/torch_mappings will be updated after fit.
        # Thus, validation is performed here instead of in _validate_init_params
        extra_jax_mappings = self.extra_jax_mappings
        extra_torch_mappings = self.extra_torch_mappings
        if extra_jax_mappings is not None:
            for value in extra_jax_mappings.values():
                if not isinstance(value, str):
                    raise ValueError(
                        "extra_jax_mappings must have keys that are strings! "
                        "e.g., {sympy.sqrt: 'jnp.sqrt'}."
                    )
        else:
            extra_jax_mappings = {}
        if extra_torch_mappings is not None:
            for value in extra_torch_mappings.values():
                if not callable(value):
                    raise ValueError(
                        "extra_torch_mappings must be callable functions! "
                        "e.g., {sympy.sqrt: torch.sqrt}."
                    )
        else:
            extra_torch_mappings = {}

        ret_outputs = []

        equation_file_contents = copy.deepcopy(self.equation_file_contents_)

        for output in equation_file_contents:
            scores = []
            lastMSE = None
            lastComplexity = 0
            sympy_format = []
            lambda_format = []
            jax_format = []
            torch_format = []

            for _, eqn_row in output.iterrows():
                eqn = pysr2sympy(
                    eqn_row["equation"],
                    feature_names_in=self.feature_names_in_,
                    extra_sympy_mappings=self.extra_sympy_mappings,
                )
                sympy_format.append(eqn)

                # NumPy:
                sympy_symbols = create_sympy_symbols(self.feature_names_in_)
                lambda_format.append(
                    sympy2numpy(
                        eqn,
                        sympy_symbols,
                        selection=self.selection_mask_,
                    )
                )

                # JAX:
                if self.output_jax_format:
                    func, params = sympy2jax(
                        eqn,
                        sympy_symbols,
                        selection=self.selection_mask_,
                        extra_jax_mappings=self.extra_jax_mappings,
                    )
                    jax_format.append({"callable": func, "parameters": params})

                # Torch:
                if self.output_torch_format:
                    module = sympy2torch(
                        eqn,
                        sympy_symbols,
                        selection=self.selection_mask_,
                        extra_torch_mappings=self.extra_torch_mappings,
                    )
                    torch_format.append(module)

                curMSE = eqn_row["loss"]
                curComplexity = eqn_row["complexity"]

                if lastMSE is None:
                    cur_score = 0.0
                else:
                    if curMSE > 0.0:
                        # TODO Move this to more obvious function/file.
                        cur_score = -np.log(curMSE / lastMSE) / (
                            curComplexity - lastComplexity
                        )
                    else:
                        cur_score = np.inf

                scores.append(cur_score)
                lastMSE = curMSE
                lastComplexity = curComplexity

            output["score"] = np.array(scores)
            output["sympy_format"] = sympy_format
            output["lambda_format"] = lambda_format
            output_cols = [
                "complexity",
                "loss",
                "score",
                "equation",
                "sympy_format",
                "lambda_format",
            ]
            if self.output_jax_format:
                output_cols += ["jax_format"]
                output["jax_format"] = jax_format
            if self.output_torch_format:
                output_cols += ["torch_format"]
                output["torch_format"] = torch_format

            ret_outputs.append(output[output_cols])

        if self.nout_ > 1:
            return ret_outputs
        return ret_outputs[0]

    def latex_table(
        self,
        indices=None,
        precision=3,
        columns=["equation", "complexity", "loss", "score"],
    ):
        """Create a LaTeX/booktabs table for all, or some, of the equations.

        Parameters
        ----------
        indices : list[int] | list[list[int]]
            If you wish to select a particular subset of equations from
            `self.equations_`, give the row numbers here. By default,
            all equations will be used. If there are multiple output
            features, then pass a list of lists.
        precision : int
            The number of significant figures shown in the LaTeX
            representations.
            Default is `3`.
        columns : list[str]
            Which columns to include in the table.
            Default is `["equation", "complexity", "loss", "score"]`.

        Returns
        -------
        latex_table_str : str
            A string that will render a table in LaTeX of the equations.
        """
        self.refresh()

        if isinstance(self.equations_, list):
            if indices is not None:
                assert isinstance(indices, list)
                assert isinstance(indices[0], list)
                assert len(indices) == self.nout_

            table_string = sympy2multilatextable(
                self.equations_, indices=indices, precision=precision, columns=columns
            )
        elif isinstance(self.equations_, pd.DataFrame):
            if indices is not None:
                assert isinstance(indices, list)
                assert isinstance(indices[0], int)

            table_string = sympy2latextable(
                self.equations_, indices=indices, precision=precision, columns=columns
            )
        else:
            raise ValueError(
                "Invalid type for equations_ to pass to `latex_table`. "
                "Expected a DataFrame or a list of DataFrames."
            )

        return with_preamble(table_string)


def idx_model_selection(equations: pd.DataFrame, model_selection: str):
    """Select an expression and return its index."""
    if model_selection == "accuracy":
        chosen_idx = equations["loss"].idxmin()
    elif model_selection == "best":
        threshold = 1.5 * equations["loss"].min()
        filtered_equations = equations.query(f"loss <= {threshold}")
        chosen_idx = filtered_equations["score"].idxmax()
    elif model_selection == "score":
        chosen_idx = equations["score"].idxmax()
    else:
        raise NotImplementedError(
            f"{model_selection} is not a valid model selection strategy."
        )
    return chosen_idx


def _mutate_parameter(param_name: str, param_value):
    if param_name in ["binary_operators", "unary_operators"] and isinstance(
        param_value, str
    ):
        return [param_value]

    if param_name == "batch_size" and param_value < 1:
        warnings.warn(
            "Given `batch_size` must be greater than or equal to one. "
            "`batch_size` has been increased to equal one."
        )
        return 1

    if (
        param_name == "progress"
        and param_value == True
        and "buffer" not in sys.stdout.__dir__()
    ):
        warnings.warn(
            "Note: it looks like you are running in Jupyter. "
            "The progress bar will be turned off."
        )
        return False

    return param_value<|MERGE_RESOLUTION|>--- conflicted
+++ resolved
@@ -951,22 +951,13 @@
         cls,
         equation_file: PathLike,
         *,
-<<<<<<< HEAD
-        binary_operators=None,
-        unary_operators=None,
-        n_features_in=None,
-        feature_names_in=None,
-        selection_mask=None,
-        nout=1,
-        verbosity=1,
-=======
         binary_operators: Optional[List[str]] = None,
         unary_operators: Optional[List[str]] = None,
         n_features_in: Optional[int] = None,
         feature_names_in: Optional[ArrayLike[str]] = None,
         selection_mask: Optional[NDArray[np.bool_]] = None,
         nout: int = 1,
->>>>>>> db449385
+        verbosity=1,
         **pysr_kwargs,
     ):
         """
