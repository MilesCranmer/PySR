"""Define the PySRRegressor scikit-learn interface."""

import copy
import os
import pickle as pkl
import re
import shutil
import sys
import tempfile
import warnings
from datetime import datetime
from io import StringIO
from multiprocessing import cpu_count
from pathlib import Path
from typing import Callable, Dict, List, Optional, Tuple, Union

if sys.version_info >= (3, 8):
    from typing import Literal
else:
    from typing_extensions import Literal

import numpy as np
import pandas as pd
from sklearn.base import BaseEstimator, MultiOutputMixin, RegressorMixin
from sklearn.utils import check_array, check_consistent_length, check_random_state
from sklearn.utils.validation import _check_feature_names_in, check_is_fitted

from .denoising import denoise, multi_denoise
from .deprecated import DEPRECATED_KWARGS
from .export_jax import sympy2jax
from .export_latex import sympy2latex, sympy2latextable, sympy2multilatextable
from .export_numpy import sympy2numpy
from .export_sympy import assert_valid_sympy_symbol, create_sympy_symbols, pysr2sympy
from .export_torch import sympy2torch
from .feature_selection import run_feature_selection
from .julia_extensions import load_required_packages
from .julia_helpers import (
    PythonCall,
    _escape_filename,
    _load_cluster_manager,
    jl_array,
    jl_deserialize,
    jl_serialize,
)
from .julia_import import SymbolicRegression, jl
from .utils import (
    _csv_filename_to_pkl_filename,
    _preprocess_julia_floats,
    _safe_check_feature_names_in,
    _subscriptify,
)

already_ran = False


def _process_constraints(binary_operators, unary_operators, constraints):
    constraints = constraints.copy()
    for op in unary_operators:
        if op not in constraints:
            constraints[op] = -1
    for op in binary_operators:
        if op not in constraints:
            if op in ["^", "pow"]:
                # Warn user that they should set up constraints
                warnings.warn(
                    "You are using the `^` operator, but have not set up `constraints` for it. "
                    "This may lead to overly complex expressions. "
                    "One typical constraint is to use `constraints={..., '^': (-1, 1)}`, which "
                    "will allow arbitrary-complexity base (-1) but only powers such as "
                    "a constant or variable (1). "
                    "For more tips, please see https://astroautomata.com/PySR/tuning/"
                )
            constraints[op] = (-1, -1)
        if op in ["plus", "sub", "+", "-"]:
            if constraints[op][0] != constraints[op][1]:
                raise NotImplementedError(
                    "You need equal constraints on both sides for - and +, "
                    "due to simplification strategies."
                )
        elif op in ["mult", "*"]:
            # Make sure the complex expression is in the left side.
            if constraints[op][0] == -1:
                continue
            if constraints[op][1] == -1 or constraints[op][0] < constraints[op][1]:
                constraints[op][0], constraints[op][1] = (
                    constraints[op][1],
                    constraints[op][0],
                )
    return constraints


def _maybe_create_inline_operators(
    binary_operators, unary_operators, extra_sympy_mappings
):
    binary_operators = binary_operators.copy()
    unary_operators = unary_operators.copy()
    for op_list in [binary_operators, unary_operators]:
        for i, op in enumerate(op_list):
            is_user_defined_operator = "(" in op

            if is_user_defined_operator:
                jl.seval(op)
                # Cut off from the first non-alphanumeric char:
                first_non_char = [j for j, char in enumerate(op) if char == "("][0]
                function_name = op[:first_non_char]
                # Assert that function_name only contains
                # alphabetical characters, numbers,
                # and underscores:
                if not re.match(r"^[a-zA-Z0-9_]+$", function_name):
                    raise ValueError(
                        f"Invalid function name {function_name}. "
                        "Only alphanumeric characters, numbers, "
                        "and underscores are allowed."
                    )
                if (extra_sympy_mappings is None) or (
                    not function_name in extra_sympy_mappings
                ):
                    raise ValueError(
                        f"Custom function {function_name} is not defined in `extra_sympy_mappings`. "
                        "You can define it with, "
                        "e.g., `model.set_params(extra_sympy_mappings={'inv': lambda x: 1/x})`, where "
                        "`lambda x: 1/x` is a valid SymPy function defining the operator. "
                        "You can also define these at initialization time."
                    )
                op_list[i] = function_name
    return binary_operators, unary_operators


def _check_assertions(
    X,
    use_custom_variable_names,
    variable_names,
    weights,
    y,
    X_units,
    y_units,
):
    # Check for potential errors before they happen
    assert len(X.shape) == 2
    assert len(y.shape) in [1, 2]
    assert X.shape[0] == y.shape[0]
    if weights is not None:
        assert weights.shape == y.shape
        assert X.shape[0] == weights.shape[0]
    if use_custom_variable_names:
        assert len(variable_names) == X.shape[1]
        # Check none of the variable names are function names:
        for var_name in variable_names:
            # Check if alphanumeric only:
            if not re.match(r"^[₀₁₂₃₄₅₆₇₈₉a-zA-Z0-9_]+$", var_name):
                raise ValueError(
                    f"Invalid variable name {var_name}. "
                    "Only alphanumeric characters, numbers, "
                    "and underscores are allowed."
                )
            assert_valid_sympy_symbol(var_name)
    if X_units is not None and len(X_units) != X.shape[1]:
        raise ValueError(
            "The number of units in `X_units` must equal the number of features in `X`."
        )
    if y_units is not None:
        good_y_units = False
        if isinstance(y_units, list):
            if len(y.shape) == 1:
                good_y_units = len(y_units) == 1
            else:
                good_y_units = len(y_units) == y.shape[1]
        else:
            good_y_units = len(y.shape) == 1 or y.shape[1] == 1

        if not good_y_units:
            raise ValueError(
                "The number of units in `y_units` must equal the number of output features in `y`."
            )


# Class validation constants
VALID_OPTIMIZER_ALGORITHMS = ["BFGS", "NelderMead"]


class PySRRegressor(MultiOutputMixin, RegressorMixin, BaseEstimator):
    """
    High-performance symbolic regression algorithm.

    This is the scikit-learn interface for SymbolicRegression.jl.
    This model will automatically search for equations which fit
    a given dataset subject to a particular loss and set of
    constraints.

    Most default parameters have been tuned over several example equations,
    but you should adjust `niterations`, `binary_operators`, `unary_operators`
    to your requirements. You can view more detailed explanations of the options
    on the [options page](https://astroautomata.com/PySR/options) of the
    documentation.

    Parameters
    ----------
    model_selection : str
        Model selection criterion when selecting a final expression from
        the list of best expression at each complexity.
        Can be `'accuracy'`, `'best'`, or `'score'`. Default is `'best'`.
        `'accuracy'` selects the candidate model with the lowest loss
        (highest accuracy).
        `'score'` selects the candidate model with the highest score.
        Score is defined as the negated derivative of the log-loss with
        respect to complexity - if an expression has a much better
        loss at a slightly higher complexity, it is preferred.
        `'best'` selects the candidate model with the highest score
        among expressions with a loss better than at least 1.5x the
        most accurate model.
    binary_operators : list[str]
        List of strings for binary operators used in the search.
        See the [operators page](https://astroautomata.com/PySR/operators/)
        for more details.
        Default is `["+", "-", "*", "/"]`.
    unary_operators : list[str]
        Operators which only take a single scalar as input.
        For example, `"cos"` or `"exp"`.
        Default is `None`.
    niterations : int
        Number of iterations of the algorithm to run. The best
        equations are printed and migrate between populations at the
        end of each iteration.
        Default is `40`.
    populations : int
        Number of populations running.
        Default is `15`.
    population_size : int
        Number of individuals in each population.
        Default is `33`.
    max_evals : int
        Limits the total number of evaluations of expressions to
        this number.  Default is `None`.
    maxsize : int
        Max complexity of an equation.  Default is `20`.
    maxdepth : int
        Max depth of an equation. You can use both `maxsize` and
        `maxdepth`. `maxdepth` is by default not used.
        Default is `None`.
    warmup_maxsize_by : float
        Whether to slowly increase max size from a small number up to
        the maxsize (if greater than 0).  If greater than 0, says the
        fraction of training time at which the current maxsize will
        reach the user-passed maxsize.
        Default is `0.0`.
    timeout_in_seconds : float
        Make the search return early once this many seconds have passed.
        Default is `None`.
    constraints : dict[str, int | tuple[int,int]]
        Dictionary of int (unary) or 2-tuples (binary), this enforces
        maxsize constraints on the individual arguments of operators.
        E.g., `'pow': (-1, 1)` says that power laws can have any
        complexity left argument, but only 1 complexity in the right
        argument. Use this to force more interpretable solutions.
        Default is `None`.
    nested_constraints : dict[str, dict]
        Specifies how many times a combination of operators can be
        nested. For example, `{"sin": {"cos": 0}}, "cos": {"cos": 2}}`
        specifies that `cos` may never appear within a `sin`, but `sin`
        can be nested with itself an unlimited number of times. The
        second term specifies that `cos` can be nested up to 2 times
        within a `cos`, so that `cos(cos(cos(x)))` is allowed
        (as well as any combination of `+` or `-` within it), but
        `cos(cos(cos(cos(x))))` is not allowed. When an operator is not
        specified, it is assumed that it can be nested an unlimited
        number of times. This requires that there is no operator which
        is used both in the unary operators and the binary operators
        (e.g., `-` could be both subtract, and negation). For binary
        operators, you only need to provide a single number: both
        arguments are treated the same way, and the max of each
        argument is constrained.
        Default is `None`.
    elementwise_loss : str
        String of Julia code specifying an elementwise loss function.
        Can either be a loss from LossFunctions.jl, or your own loss
        written as a function. Examples of custom written losses include:
        `myloss(x, y) = abs(x-y)` for non-weighted, or
        `myloss(x, y, w) = w*abs(x-y)` for weighted.
        The included losses include:
        Regression: `LPDistLoss{P}()`, `L1DistLoss()`,
        `L2DistLoss()` (mean square), `LogitDistLoss()`,
        `HuberLoss(d)`, `L1EpsilonInsLoss(ϵ)`, `L2EpsilonInsLoss(ϵ)`,
        `PeriodicLoss(c)`, `QuantileLoss(τ)`.
        Classification: `ZeroOneLoss()`, `PerceptronLoss()`,
        `L1HingeLoss()`, `SmoothedL1HingeLoss(γ)`,
        `ModifiedHuberLoss()`, `L2MarginLoss()`, `ExpLoss()`,
        `SigmoidLoss()`, `DWDMarginLoss(q)`.
        Default is `"L2DistLoss()"`.
    loss_function : str
        Alternatively, you can specify the full objective function as
        a snippet of Julia code, including any sort of custom evaluation
        (including symbolic manipulations beforehand), and any sort
        of loss function or regularizations. The default `loss_function`
        used in SymbolicRegression.jl is roughly equal to:
        ```julia
        function eval_loss(tree, dataset::Dataset{T,L}, options)::L where {T,L}
            prediction, flag = eval_tree_array(tree, dataset.X, options)
            if !flag
                return L(Inf)
            end
            return sum((prediction .- dataset.y) .^ 2) / dataset.n
        end
        ```
        where the example elementwise loss is mean-squared error.
        You may pass a function with the same arguments as this (note
        that the name of the function doesn't matter). Here,
        both `prediction` and `dataset.y` are 1D arrays of length `dataset.n`.
        If using `batching`, then you should add an
        `idx` argument to the function, which is `nothing`
        for non-batched, and a 1D array of indices for batched.
        Default is `None`.
    complexity_of_operators : dict[str, float]
        If you would like to use a complexity other than 1 for an
        operator, specify the complexity here. For example,
        `{"sin": 2, "+": 1}` would give a complexity of 2 for each use
        of the `sin` operator, and a complexity of 1 for each use of
        the `+` operator (which is the default). You may specify real
        numbers for a complexity, and the total complexity of a tree
        will be rounded to the nearest integer after computing.
        Default is `None`.
    complexity_of_constants : float
        Complexity of constants. Default is `1`.
    complexity_of_variables : float
        Complexity of variables. Default is `1`.
    parsimony : float
        Multiplicative factor for how much to punish complexity.
        Default is `0.0032`.
    dimensional_constraint_penalty : float
        Additive penalty for if dimensional analysis of an expression fails.
        By default, this is `1000.0`.
    dimensionless_constants_only : bool
        Whether to only search for dimensionless constants, if using units.
        Default is `False`.
    use_frequency : bool
        Whether to measure the frequency of complexities, and use that
        instead of parsimony to explore equation space. Will naturally
        find equations of all complexities.
        Default is `True`.
    use_frequency_in_tournament : bool
        Whether to use the frequency mentioned above in the tournament,
        rather than just the simulated annealing.
        Default is `True`.
    adaptive_parsimony_scaling : float
        If the adaptive parsimony strategy (`use_frequency` and
        `use_frequency_in_tournament`), this is how much to (exponentially)
        weight the contribution. If you find that the search is only optimizing
        the most complex expressions while the simpler expressions remain stagnant,
        you should increase this value.
        Default is `20.0`.
    alpha : float
        Initial temperature for simulated annealing
        (requires `annealing` to be `True`).
        Default is `0.1`.
    annealing : bool
        Whether to use annealing.  Default is `False`.
    early_stop_condition : float | str
        Stop the search early if this loss is reached. You may also
        pass a string containing a Julia function which
        takes a loss and complexity as input, for example:
        `"f(loss, complexity) = (loss < 0.1) && (complexity < 10)"`.
        Default is `None`.
    ncycles_per_iteration : int
        Number of total mutations to run, per 10 samples of the
        population, per iteration.
        Default is `550`.
    fraction_replaced : float
        How much of population to replace with migrating equations from
        other populations.
        Default is `0.000364`.
    fraction_replaced_hof : float
        How much of population to replace with migrating equations from
        hall of fame. Default is `0.035`.
    weight_add_node : float
        Relative likelihood for mutation to add a node.
        Default is `0.79`.
    weight_insert_node : float
        Relative likelihood for mutation to insert a node.
        Default is `5.1`.
    weight_delete_node : float
        Relative likelihood for mutation to delete a node.
        Default is `1.7`.
    weight_do_nothing : float
        Relative likelihood for mutation to leave the individual.
        Default is `0.21`.
    weight_mutate_constant : float
        Relative likelihood for mutation to change the constant slightly
        in a random direction.
        Default is `0.048`.
    weight_mutate_operator : float
        Relative likelihood for mutation to swap an operator.
        Default is `0.47`.
    weight_swap_operands : float
        Relative likehood for swapping operands in binary operators.
        Default is `0.1`.
    weight_randomize : float
        Relative likelihood for mutation to completely delete and then
        randomly generate the equation
        Default is `0.00023`.
    weight_simplify : float
        Relative likelihood for mutation to simplify constant parts by evaluation
        Default is `0.0020`.
    weight_optimize: float
        Constant optimization can also be performed as a mutation, in addition to
        the normal strategy controlled by `optimize_probability` which happens
        every iteration. Using it as a mutation is useful if you want to use
        a large `ncycles_periteration`, and may not optimize very often.
        Default is `0.0`.
    crossover_probability : float
        Absolute probability of crossover-type genetic operation, instead of a mutation.
        Default is `0.066`.
    skip_mutation_failures : bool
        Whether to skip mutation and crossover failures, rather than
        simply re-sampling the current member.
        Default is `True`.
    migration : bool
        Whether to migrate.  Default is `True`.
    hof_migration : bool
        Whether to have the hall of fame migrate.  Default is `True`.
    topn : int
        How many top individuals migrate from each population.
        Default is `12`.
    should_simplify : bool
        Whether to use algebraic simplification in the search. Note that only
        a few simple rules are implemented. Default is `True`.
    should_optimize_constants : bool
        Whether to numerically optimize constants (Nelder-Mead/Newton)
        at the end of each iteration. Default is `True`.
    optimizer_algorithm : str
        Optimization scheme to use for optimizing constants. Can currently
        be `NelderMead` or `BFGS`.
        Default is `"BFGS"`.
    optimizer_nrestarts : int
        Number of time to restart the constants optimization process with
        different initial conditions.
        Default is `2`.
    optimize_probability : float
        Probability of optimizing the constants during a single iteration of
        the evolutionary algorithm.
        Default is `0.14`.
    optimizer_iterations : int
        Number of iterations that the constants optimizer can take.
        Default is `8`.
    perturbation_factor : float
        Constants are perturbed by a max factor of
        (perturbation_factor*T + 1). Either multiplied by this or
        divided by this.
        Default is `0.076`.
    tournament_selection_n : int
        Number of expressions to consider in each tournament.
        Default is `10`.
    tournament_selection_p : float
        Probability of selecting the best expression in each
        tournament. The probability will decay as p*(1-p)^n for other
        expressions, sorted by loss.
        Default is `0.86`.
    procs : int
        Number of processes (=number of populations running).
        Default is `cpu_count()`.
    multithreading : bool
        Use multithreading instead of distributed backend.
        Using procs=0 will turn off both. Default is `True`.
    cluster_manager : str
        For distributed computing, this sets the job queue system. Set
        to one of "slurm", "pbs", "lsf", "sge", "qrsh", "scyld", or
        "htc". If set to one of these, PySR will run in distributed
        mode, and use `procs` to figure out how many processes to launch.
        Default is `None`.
    heap_size_hint_in_bytes : int
        For multiprocessing, this sets the `--heap-size-hint` parameter
        for new Julia processes. This can be configured when using
        multi-node distributed compute, to give a hint to each process
        about how much memory they can use before aggressive garbage
        collection.
    batching : bool
        Whether to compare population members on small batches during
        evolution. Still uses full dataset for comparing against hall
        of fame. Default is `False`.
    batch_size : int
        The amount of data to use if doing batching. Default is `50`.
    fast_cycle : bool
        Batch over population subsamples. This is a slightly different
        algorithm than regularized evolution, but does cycles 15%
        faster. May be algorithmically less efficient.
        Default is `False`.
    turbo: bool
        (Experimental) Whether to use LoopVectorization.jl to speed up the
        search evaluation. Certain operators may not be supported.
        Does not support 16-bit precision floats.
        Default is `False`.
    bumper: bool
        (Experimental) Whether to use Bumper.jl to speed up the search
        evaluation. Does not support 16-bit precision floats.
        Default is `False`.
    precision : int
        What precision to use for the data. By default this is `32`
        (float32), but you can select `64` or `16` as well, giving
        you 64 or 16 bits of floating point precision, respectively.
        If you pass complex data, the corresponding complex precision
        will be used (i.e., `64` for complex128, `32` for complex64).
        Default is `32`.
    enable_autodiff : bool
        Whether to create derivative versions of operators for automatic
        differentiation. This is only necessary if you wish to compute
        the gradients of an expression within a custom loss function.
        Default is `False`.
    random_state : int, Numpy RandomState instance or None
        Pass an int for reproducible results across multiple function calls.
        See :term:`Glossary <random_state>`.
        Default is `None`.
    deterministic : bool
        Make a PySR search give the same result every run.
        To use this, you must turn off parallelism
        (with `procs`=0, `multithreading`=False),
        and set `random_state` to a fixed seed.
        Default is `False`.
    warm_start : bool
        Tells fit to continue from where the last call to fit finished.
        If false, each call to fit will be fresh, overwriting previous results.
        Default is `False`.
    verbosity : int
        What verbosity level to use. 0 means minimal print statements.
        Default is `1`.
    update_verbosity : int
        What verbosity level to use for package updates.
        Will take value of `verbosity` if not given.
        Default is `None`.
    print_precision : int
        How many significant digits to print for floats. Default is `5`.
    progress : bool
        Whether to use a progress bar instead of printing to stdout.
        Default is `True`.
    equation_file : str
        Where to save the files (.csv extension).
        Default is `None`.
    temp_equation_file : bool
        Whether to put the hall of fame file in the temp directory.
        Deletion is then controlled with the `delete_tempfiles`
        parameter.
        Default is `False`.
    tempdir : str
        directory for the temporary files. Default is `None`.
    delete_tempfiles : bool
        Whether to delete the temporary files after finishing.
        Default is `True`.
    update: bool
        Whether to automatically update Julia packages when `fit` is called.
        You should make sure that PySR is up-to-date itself first, as
        the packaged Julia packages may not necessarily include all
        updated dependencies.
        Default is `False`.
    output_jax_format : bool
        Whether to create a 'jax_format' column in the output,
        containing jax-callable functions and the default parameters in
        a jax array.
        Default is `False`.
    output_torch_format : bool
        Whether to create a 'torch_format' column in the output,
        containing a torch module with trainable parameters.
        Default is `False`.
    extra_sympy_mappings : dict[str, Callable]
        Provides mappings between custom `binary_operators` or
        `unary_operators` defined in julia strings, to those same
        operators defined in sympy.
        E.G if `unary_operators=["inv(x)=1/x"]`, then for the fitted
        model to be export to sympy, `extra_sympy_mappings`
        would be `{"inv": lambda x: 1/x}`.
        Default is `None`.
    extra_jax_mappings : dict[Callable, str]
        Similar to `extra_sympy_mappings` but for model export
        to jax. The dictionary maps sympy functions to jax functions.
        For example: `extra_jax_mappings={sympy.sin: "jnp.sin"}` maps
        the `sympy.sin` function to the equivalent jax expression `jnp.sin`.
        Default is `None`.
    extra_torch_mappings : dict[Callable, Callable]
        The same as `extra_jax_mappings` but for model export
        to pytorch. Note that the dictionary keys should be callable
        pytorch expressions.
        For example: `extra_torch_mappings={sympy.sin: torch.sin}`.
        Default is `None`.
    denoise : bool
        Whether to use a Gaussian Process to denoise the data before
        inputting to PySR. Can help PySR fit noisy data.
        Default is `False`.
    select_k_features : int
        Whether to run feature selection in Python using random forests,
        before passing to the symbolic regression code. None means no
        feature selection; an int means select that many features.
        Default is `None`.
    **kwargs : dict
        Supports deprecated keyword arguments. Other arguments will
        result in an error.
    Attributes
    ----------
    equations_ : pandas.DataFrame | list[pandas.DataFrame]
        Processed DataFrame containing the results of model fitting.
    n_features_in_ : int
        Number of features seen during :term:`fit`.
    feature_names_in_ : ndarray of shape (`n_features_in_`,)
        Names of features seen during :term:`fit`. Defined only when `X`
        has feature names that are all strings.
    display_feature_names_in_ : ndarray of shape (`n_features_in_`,)
        Pretty names of features, used only during printing.
    X_units_ : list[str] of length n_features
        Units of each variable in the training dataset, `X`.
    y_units_ : str | list[str] of length n_out
        Units of each variable in the training dataset, `y`.
    nout_ : int
        Number of output dimensions.
    selection_mask_ : list[int] of length `select_k_features`
        List of indices for input features that are selected when
        `select_k_features` is set.
    tempdir_ : Path
        Path to the temporary equations directory.
    equation_file_ : str
        Output equation file name produced by the julia backend.
<<<<<<< HEAD
    sr_state_ : tuple[list[PyCall.jlwrap], PyCall.jlwrap]
        The state for the julia SymbolicRegression.jl backend post fitting.
    sr_options_ : PyCall.jlwrap
        The options used by `SymbolicRegression.jl`, created during
        a call to `.fit`. You may use this to manually call functions
        in `SymbolicRegression` which take an `::Options` argument.
=======
    julia_state_stream_ : ndarray
        The serialized state for the julia SymbolicRegression.jl backend (after fitting),
        stored as an array of uint8, produced by Julia's Serialization.serialize function.
    julia_state_
        The deserialized state.
    julia_options_stream_ : ndarray
        The serialized julia options, stored as an array of uint8,
    julia_options_
        The deserialized julia options.
>>>>>>> 6dfed1b2
    equation_file_contents_ : list[pandas.DataFrame]
        Contents of the equation file output by the Julia backend.
    show_pickle_warnings_ : bool
        Whether to show warnings about what attributes can be pickled.

    Examples
    --------
    ```python
    >>> import numpy as np
    >>> from pysr import PySRRegressor
    >>> randstate = np.random.RandomState(0)
    >>> X = 2 * randstate.randn(100, 5)
    >>> # y = 2.5382 * cos(x_3) + x_0 - 0.5
    >>> y = 2.5382 * np.cos(X[:, 3]) + X[:, 0] ** 2 - 0.5
    >>> model = PySRRegressor(
    ...     niterations=40,
    ...     binary_operators=["+", "*"],
    ...     unary_operators=[
    ...         "cos",
    ...         "exp",
    ...         "sin",
    ...         "inv(x) = 1/x",  # Custom operator (julia syntax)
    ...     ],
    ...     model_selection="best",
    ...     elementwise_loss="loss(x, y) = (x - y)^2",  # Custom loss function (julia syntax)
    ... )
    >>> model.fit(X, y)
    >>> model
    PySRRegressor.equations_ = [
    0         0.000000                                          3.8552167  3.360272e+01           1
    1         1.189847                                          (x0 * x0)  3.110905e+00           3
    2         0.010626                          ((x0 * x0) + -0.25573406)  3.045491e+00           5
    3         0.896632                              (cos(x3) + (x0 * x0))  1.242382e+00           6
    4         0.811362                ((x0 * x0) + (cos(x3) * 2.4384754))  2.451971e-01           8
    5  >>>>  13.733371          (((cos(x3) * 2.5382) + (x0 * x0)) + -0.5)  2.889755e-13          10
    6         0.194695  ((x0 * x0) + (((cos(x3) + -0.063180044) * 2.53...  1.957723e-13          12
    7         0.006988  ((x0 * x0) + (((cos(x3) + -0.32505524) * 1.538...  1.944089e-13          13
    8         0.000955  (((((x0 * x0) + cos(x3)) + -0.8251649) + (cos(...  1.940381e-13          15
    ]
    >>> model.score(X, y)
    1.0
    >>> model.predict(np.array([1,2,3,4,5]))
    array([-1.15907818, -1.15907818, -1.15907818, -1.15907818, -1.15907818])
    ```
    """

    def __init__(
        self,
        model_selection: Literal["best", "accuracy", "score"] = "best",
        *,
        binary_operators: Optional[List[str]] = None,
        unary_operators: Optional[List[str]] = None,
        niterations: int = 40,
        populations: int = 15,
        population_size: int = 33,
        max_evals: Optional[int] = None,
        maxsize: int = 20,
        maxdepth: Optional[int] = None,
        warmup_maxsize_by: Optional[float] = None,
        timeout_in_seconds: Optional[float] = None,
        constraints: Optional[Dict[str, Union[int, Tuple[int, int]]]] = None,
        nested_constraints: Optional[Dict[str, Dict[str, int]]] = None,
        elementwise_loss: Optional[str] = None,
        loss_function: Optional[str] = None,
        complexity_of_operators: Optional[Dict[str, Union[int, float]]] = None,
        complexity_of_constants: Union[int, float] = 1,
        complexity_of_variables: Union[int, float] = 1,
        parsimony: float = 0.0032,
        dimensional_constraint_penalty: Optional[float] = None,
        dimensionless_constants_only: bool = False,
        use_frequency: bool = True,
        use_frequency_in_tournament: bool = True,
        adaptive_parsimony_scaling: float = 20.0,
        alpha: float = 0.1,
        annealing: bool = False,
        early_stop_condition: Optional[Union[float, str]] = None,
        ncycles_per_iteration: int = 550,
        fraction_replaced: float = 0.000364,
        fraction_replaced_hof: float = 0.035,
        weight_add_node: float = 0.79,
        weight_insert_node: float = 5.1,
        weight_delete_node: float = 1.7,
        weight_do_nothing: float = 0.21,
        weight_mutate_constant: float = 0.048,
        weight_mutate_operator: float = 0.47,
        weight_swap_operands: float = 0.1,
        weight_randomize: float = 0.00023,
        weight_simplify: float = 0.0020,
        weight_optimize: float = 0.0,
        crossover_probability: float = 0.066,
        skip_mutation_failures: bool = True,
        migration: bool = True,
        hof_migration: bool = True,
        topn: int = 12,
        should_simplify: Optional[bool] = None,
        should_optimize_constants: bool = True,
        optimizer_algorithm: Literal["BFGS", "NelderMead"] = "BFGS",
        optimizer_nrestarts: int = 2,
        optimize_probability: float = 0.14,
        optimizer_iterations: int = 8,
        perturbation_factor: float = 0.076,
        tournament_selection_n: int = 10,
        tournament_selection_p: float = 0.86,
        procs: int = cpu_count(),
        multithreading: Optional[bool] = None,
        cluster_manager: Optional[
            Literal["slurm", "pbs", "lsf", "sge", "qrsh", "scyld", "htc"]
        ] = None,
        heap_size_hint_in_bytes: Optional[int] = None,
        batching: bool = False,
        batch_size: int = 50,
        fast_cycle: bool = False,
        turbo: bool = False,
        bumper: bool = False,
        precision: int = 32,
        enable_autodiff: bool = False,
        random_state=None,
        deterministic: bool = False,
        warm_start: bool = False,
        verbosity: int = 1,
        update_verbosity: Optional[int] = None,
        print_precision: int = 5,
        progress: bool = True,
        equation_file: Optional[str] = None,
        temp_equation_file: bool = False,
        tempdir: Optional[str] = None,
        delete_tempfiles: bool = True,
        update: bool = False,
        output_jax_format: bool = False,
        output_torch_format: bool = False,
        extra_sympy_mappings: Optional[Dict[str, Callable]] = None,
        extra_torch_mappings: Optional[Dict[Callable, Callable]] = None,
        extra_jax_mappings: Optional[Dict[Callable, str]] = None,
        denoise: bool = False,
        select_k_features: Optional[int] = None,
        **kwargs,
    ):
        # Hyperparameters
        # - Model search parameters
        self.model_selection = model_selection
        self.binary_operators = binary_operators
        self.unary_operators = unary_operators
        self.niterations = niterations
        self.populations = populations
        self.population_size = population_size
        self.ncycles_per_iteration = ncycles_per_iteration
        # - Equation Constraints
        self.maxsize = maxsize
        self.maxdepth = maxdepth
        self.constraints = constraints
        self.nested_constraints = nested_constraints
        self.warmup_maxsize_by = warmup_maxsize_by
        self.should_simplify = should_simplify
        # - Early exit conditions:
        self.max_evals = max_evals
        self.timeout_in_seconds = timeout_in_seconds
        self.early_stop_condition = early_stop_condition
        # - Loss parameters
        self.elementwise_loss = elementwise_loss
        self.loss_function = loss_function
        self.complexity_of_operators = complexity_of_operators
        self.complexity_of_constants = complexity_of_constants
        self.complexity_of_variables = complexity_of_variables
        self.parsimony = parsimony
        self.dimensional_constraint_penalty = dimensional_constraint_penalty
        self.dimensionless_constants_only = dimensionless_constants_only
        self.use_frequency = use_frequency
        self.use_frequency_in_tournament = use_frequency_in_tournament
        self.adaptive_parsimony_scaling = adaptive_parsimony_scaling
        self.alpha = alpha
        self.annealing = annealing
        # - Evolutionary search parameters
        # -- Mutation parameters
        self.weight_add_node = weight_add_node
        self.weight_insert_node = weight_insert_node
        self.weight_delete_node = weight_delete_node
        self.weight_do_nothing = weight_do_nothing
        self.weight_mutate_constant = weight_mutate_constant
        self.weight_mutate_operator = weight_mutate_operator
        self.weight_swap_operands = weight_swap_operands
        self.weight_randomize = weight_randomize
        self.weight_simplify = weight_simplify
        self.weight_optimize = weight_optimize
        self.crossover_probability = crossover_probability
        self.skip_mutation_failures = skip_mutation_failures
        # -- Migration parameters
        self.migration = migration
        self.hof_migration = hof_migration
        self.fraction_replaced = fraction_replaced
        self.fraction_replaced_hof = fraction_replaced_hof
        self.topn = topn
        # -- Constants parameters
        self.should_optimize_constants = should_optimize_constants
        self.optimizer_algorithm = optimizer_algorithm
        self.optimizer_nrestarts = optimizer_nrestarts
        self.optimize_probability = optimize_probability
        self.optimizer_iterations = optimizer_iterations
        self.perturbation_factor = perturbation_factor
        # -- Selection parameters
        self.tournament_selection_n = tournament_selection_n
        self.tournament_selection_p = tournament_selection_p
        # -- Performance parameters
        self.procs = procs
        self.multithreading = multithreading
        self.cluster_manager = cluster_manager
        self.heap_size_hint_in_bytes = heap_size_hint_in_bytes
        self.batching = batching
        self.batch_size = batch_size
        self.fast_cycle = fast_cycle
        self.turbo = turbo
        self.bumper = bumper
        self.precision = precision
        self.enable_autodiff = enable_autodiff
        self.random_state = random_state
        self.deterministic = deterministic
        self.warm_start = warm_start
        # Additional runtime parameters
        # - Runtime user interface
        self.verbosity = verbosity
        self.update_verbosity = update_verbosity
        self.print_precision = print_precision
        self.progress = progress
        # - Project management
        self.equation_file = equation_file
        self.temp_equation_file = temp_equation_file
        self.tempdir = tempdir
        self.delete_tempfiles = delete_tempfiles
        self.update = update
        self.output_jax_format = output_jax_format
        self.output_torch_format = output_torch_format
        self.extra_sympy_mappings = extra_sympy_mappings
        self.extra_jax_mappings = extra_jax_mappings
        self.extra_torch_mappings = extra_torch_mappings
        # Pre-modelling transformation
        self.denoise = denoise
        self.select_k_features = select_k_features

        # Once all valid parameters have been assigned handle the
        # deprecated kwargs
        if len(kwargs) > 0:  # pragma: no cover
            for k, v in kwargs.items():
                # Handle renamed kwargs
                if k in DEPRECATED_KWARGS:
                    updated_kwarg_name = DEPRECATED_KWARGS[k]
                    setattr(self, updated_kwarg_name, v)
                    warnings.warn(
                        f"{k} has been renamed to {updated_kwarg_name} in PySRRegressor. "
                        "Please use that instead.",
                        FutureWarning,
                    )
                # Handle kwargs that have been moved to the fit method
                elif k in ["weights", "variable_names", "Xresampled"]:
                    warnings.warn(
                        f"{k} is a data dependant parameter so should be passed when fit is called. "
                        f"Ignoring parameter; please pass {k} during the call to fit instead.",
                        FutureWarning,
                    )
                elif k == "julia_project":
                    warnings.warn(
                        "The `julia_project` parameter has been deprecated. To use a custom "
                        "julia project, please see `https://astroautomata.com/PySR/backend`.",
                        FutureWarning,
                    )
                elif k == "julia_kwargs":
                    warnings.warn(
                        "The `julia_kwargs` parameter has been deprecated. To pass custom "
                        "keyword arguments to the julia backend, you should use environment variables. "
                        "See the Julia documentation for more information.",
                        FutureWarning,
                    )
                else:
                    raise TypeError(
                        f"{k} is not a valid keyword argument for PySRRegressor."
                    )

    @classmethod
    def from_file(
        cls,
        equation_file,
        *,
        binary_operators=None,
        unary_operators=None,
        n_features_in=None,
        feature_names_in=None,
        selection_mask=None,
        nout=1,
        **pysr_kwargs,
    ):
        """
        Create a model from a saved model checkpoint or equation file.

        Parameters
        ----------
        equation_file : str
            Path to a pickle file containing a saved model, or a csv file
            containing equations.
        binary_operators : list[str]
            The same binary operators used when creating the model.
            Not needed if loading from a pickle file.
        unary_operators : list[str]
            The same unary operators used when creating the model.
            Not needed if loading from a pickle file.
        n_features_in : int
            Number of features passed to the model.
            Not needed if loading from a pickle file.
        feature_names_in : list[str]
            Names of the features passed to the model.
            Not needed if loading from a pickle file.
        selection_mask : list[bool]
            If using select_k_features, you must pass `model.selection_mask_` here.
            Not needed if loading from a pickle file.
        nout : int
            Number of outputs of the model.
            Not needed if loading from a pickle file.
            Default is `1`.
        **pysr_kwargs : dict
            Any other keyword arguments to initialize the PySRRegressor object.
            These will overwrite those stored in the pickle file.
            Not needed if loading from a pickle file.

        Returns
        -------
        model : PySRRegressor
            The model with fitted equations.
        """

        pkl_filename = _csv_filename_to_pkl_filename(equation_file)

        # Try to load model from <equation_file>.pkl
        print(f"Checking if {pkl_filename} exists...")
        if os.path.exists(pkl_filename):
            print(f"Loading model from {pkl_filename}")
            assert binary_operators is None
            assert unary_operators is None
            assert n_features_in is None
            with open(pkl_filename, "rb") as f:
                model = pkl.load(f)
            # Change equation_file_ to be in the same dir as the pickle file
            base_dir = os.path.dirname(pkl_filename)
            base_equation_file = os.path.basename(model.equation_file_)
            model.equation_file_ = os.path.join(base_dir, base_equation_file)

            # Update any parameters if necessary, such as
            # extra_sympy_mappings:
            model.set_params(**pysr_kwargs)
            if "equations_" not in model.__dict__ or model.equations_ is None:
                model.refresh()

            return model

        # Else, we re-create it.
        print(
            f"{pkl_filename} does not exist, "
            "so we must create the model from scratch."
        )
        assert binary_operators is not None or unary_operators is not None
        assert n_features_in is not None

        # TODO: copy .bkup file if exists.
        model = cls(
            equation_file=equation_file,
            binary_operators=binary_operators,
            unary_operators=unary_operators,
            **pysr_kwargs,
        )

        model.nout_ = nout
        model.n_features_in_ = n_features_in

        if feature_names_in is None:
            model.feature_names_in_ = np.array([f"x{i}" for i in range(n_features_in)])
            model.display_feature_names_in_ = np.array(
                [f"x{_subscriptify(i)}" for i in range(n_features_in)]
            )
        else:
            assert len(feature_names_in) == n_features_in
            model.feature_names_in_ = feature_names_in
            model.display_feature_names_in_ = feature_names_in

        if selection_mask is None:
            model.selection_mask_ = np.ones(n_features_in, dtype=bool)
        else:
            model.selection_mask_ = selection_mask

        model.refresh(checkpoint_file=equation_file)

        return model

    def __repr__(self):
        """
        Print all current equations fitted by the model.

        The string `>>>>` denotes which equation is selected by the
        `model_selection`.
        """
        if not hasattr(self, "equations_") or self.equations_ is None:
            return "PySRRegressor.equations_ = None"

        output = "PySRRegressor.equations_ = [\n"

        equations = self.equations_
        if not isinstance(equations, list):
            all_equations = [equations]
        else:
            all_equations = equations

        for i, equations in enumerate(all_equations):
            selected = ["" for _ in range(len(equations))]
            chosen_row = idx_model_selection(equations, self.model_selection)
            selected[chosen_row] = ">>>>"
            repr_equations = pd.DataFrame(
                dict(
                    pick=selected,
                    score=equations["score"],
                    equation=equations["equation"],
                    loss=equations["loss"],
                    complexity=equations["complexity"],
                )
            )

            if len(all_equations) > 1:
                output += "[\n"

            for line in repr_equations.__repr__().split("\n"):
                output += "\t" + line + "\n"

            if len(all_equations) > 1:
                output += "]"

            if i < len(all_equations) - 1:
                output += ", "

        output += "]"
        return output

    def __getstate__(self):
        """
        Handle pickle serialization for PySRRegressor.

        The Scikit-learn standard requires estimators to be serializable via
<<<<<<< HEAD
        `pickle.dumps()`. However, `PyCall.jlwrap` does not support pickle
        serialization.

        Thus, for `PySRRegressor` to support pickle serialization, the
        `sr_state_` attribute must be hidden from pickle. This will
        prevent the `warm_start` of any model that is loaded via `pickle.loads()`,
        but does allow all other attributes of a fitted `PySRRegressor` estimator
        to be serialized. Note: Jax and Torch format equations are also removed
        from the pickled instance.
=======
        `pickle.dumps()`. However, some attributes do not support pickling
        and need to be hidden, such as the JAX and Torch representations.
>>>>>>> 6dfed1b2
        """
        state = self.__dict__
        show_pickle_warning = not (
            "show_pickle_warnings_" in state and not state["show_pickle_warnings_"]
        )
<<<<<<< HEAD
        if ("sr_state_" in state or "sr_options_" in state) and show_pickle_warning:
            warnings.warn(
                "sr_state_ and sr_options_ cannot be pickled and will be removed from the "
                "serialized instance. This will prevent a `warm_start` fit of any "
                "model that is deserialized via `pickle.load()`."
            )
=======
>>>>>>> 6dfed1b2
        state_keys_containing_lambdas = ["extra_sympy_mappings", "extra_torch_mappings"]
        for state_key in state_keys_containing_lambdas:
            if state[state_key] is not None and show_pickle_warning:
                warnings.warn(
                    f"`{state_key}` cannot be pickled and will be removed from the "
                    "serialized instance. When loading the model, please redefine "
                    f"`{state_key}` at runtime."
                )
<<<<<<< HEAD
        state_keys_to_clear = [
            "sr_state_",
            "sr_options_",
        ] + state_keys_containing_lambdas
=======
        state_keys_to_clear = state_keys_containing_lambdas
>>>>>>> 6dfed1b2
        pickled_state = {
            key: (None if key in state_keys_to_clear else value)
            for key, value in state.items()
        }
        if ("equations_" in pickled_state) and (
            pickled_state["equations_"] is not None
        ):
            pickled_state["output_torch_format"] = False
            pickled_state["output_jax_format"] = False
            if self.nout_ == 1:
                pickled_columns = ~pickled_state["equations_"].columns.isin(
                    ["jax_format", "torch_format"]
                )
                pickled_state["equations_"] = (
                    pickled_state["equations_"].loc[:, pickled_columns].copy()
                )
            else:
                pickled_columns = [
                    ~dataframe.columns.isin(["jax_format", "torch_format"])
                    for dataframe in pickled_state["equations_"]
                ]
                pickled_state["equations_"] = [
                    dataframe.loc[:, signle_pickled_columns]
                    for dataframe, signle_pickled_columns in zip(
                        pickled_state["equations_"], pickled_columns
                    )
                ]
        return pickled_state

    def _checkpoint(self):
        """Save the model's current state to a checkpoint file.

        This should only be used internally by PySRRegressor.
        """
        # Save model state:
        self.show_pickle_warnings_ = False
        with open(_csv_filename_to_pkl_filename(self.equation_file_), "wb") as f:
            pkl.dump(self, f)
        self.show_pickle_warnings_ = True

    @property
    def equations(self):  # pragma: no cover
        warnings.warn(
            "PySRRegressor.equations is now deprecated. "
            "Please use PySRRegressor.equations_ instead.",
            FutureWarning,
        )
        return self.equations_

    @property
<<<<<<< HEAD
    def raw_julia_state_(self):  # pragma: no cover
        warnings.warn(
            "PySRRegressor.raw_julia_state_ is now deprecated. "
            "Please use PySRRegressor.sr_state_ instead.",
        )
        return self.sr_state_
=======
    def julia_options_(self):
        return jl_deserialize(self.julia_options_stream_)

    @property
    def julia_state_(self):
        return jl_deserialize(self.julia_state_stream_)

    @property
    def raw_julia_state_(self):
        warnings.warn(
            "PySRRegressor.raw_julia_state_ is now deprecated. "
            "Please use PySRRegressor.julia_state_ instead, or julia_state_stream_ "
            "for the raw stream of bytes.",
            FutureWarning,
        )
        return self.julia_state_
>>>>>>> 6dfed1b2

    def get_best(self, index=None):
        """
        Get best equation using `model_selection`.

        Parameters
        ----------
        index : int | list[int]
            If you wish to select a particular equation from `self.equations_`,
            give the row number here. This overrides the `model_selection`
            parameter. If there are multiple output features, then pass
            a list of indices with the order the same as the output feature.

        Returns
        -------
        best_equation : pandas.Series
            Dictionary representing the best expression found.

        Raises
        ------
        NotImplementedError
            Raised when an invalid model selection strategy is provided.
        """
        check_is_fitted(self, attributes=["equations_"])
        if self.equations_ is None:
            raise ValueError("No equations have been generated yet.")

        if index is not None:
            if isinstance(self.equations_, list):
                assert isinstance(
                    index, list
                ), "With multiple output features, index must be a list."
                return [eq.iloc[i] for eq, i in zip(self.equations_, index)]
            return self.equations_.iloc[index]

        if isinstance(self.equations_, list):
            return [
                eq.iloc[idx_model_selection(eq, self.model_selection)]
                for eq in self.equations_
            ]
        return self.equations_.iloc[
            idx_model_selection(self.equations_, self.model_selection)
        ]

    def _setup_equation_file(self):
        """
        Set the full pathname of the equation file.

        This is performed using `tempdir` and
        `equation_file`.
        """
        # Cast tempdir string as a Path object
        self.tempdir_ = Path(tempfile.mkdtemp(dir=self.tempdir))
        if self.temp_equation_file:
            self.equation_file_ = self.tempdir_ / "hall_of_fame.csv"
        elif self.equation_file is None:
            if self.warm_start and (
                hasattr(self, "equation_file_") and self.equation_file_
            ):
                pass
            else:
                date_time = datetime.now().strftime("%Y-%m-%d_%H%M%S.%f")[:-3]
                self.equation_file_ = "hall_of_fame_" + date_time + ".csv"
        else:
            self.equation_file_ = self.equation_file
        self.equation_file_contents_ = None

    def _validate_and_set_init_params(self):
        """
        Ensure parameters passed at initialization are valid.

        Also returns a dictionary of parameters to update from their
        values given at initialization.

        Returns
        -------
        packed_modified_params : dict
            Dictionary of parameters to modify from their initialized
            values. For example, default parameters are set here
            when a parameter is left set to `None`.
        """
        # Immutable parameter validation
        # Ensure instance parameters are allowable values:
        if self.tournament_selection_n > self.population_size:
            raise ValueError(
                "`tournament_selection_n` parameter must be smaller than `population_size`."
            )

        if self.maxsize > 40:
            warnings.warn(
                "Note: Using a large maxsize for the equation search will be "
                "exponentially slower and use significant memory."
            )
        elif self.maxsize < 7:
            raise ValueError("PySR requires a maxsize of at least 7")

        if self.deterministic and not (
            self.multithreading in [False, None]
            and self.procs == 0
            and self.random_state is not None
        ):
            raise ValueError(
                "To ensure deterministic searches, you must set `random_state` to a seed, "
                "`procs` to `0`, and `multithreading` to `False` or `None`."
            )

        if self.random_state is not None and (
            not self.deterministic or self.procs != 0
        ):
            warnings.warn(
                "Note: Setting `random_state` without also setting `deterministic` "
                "to True and `procs` to 0 will result in non-deterministic searches. "
            )

        if self.elementwise_loss is not None and self.loss_function is not None:
            raise ValueError(
                "You cannot set both `elementwise_loss` and `loss_function`."
            )

        # NotImplementedError - Values that could be supported at a later time
        if self.optimizer_algorithm not in VALID_OPTIMIZER_ALGORITHMS:
            raise NotImplementedError(
                f"PySR currently only supports the following optimizer algorithms: {VALID_OPTIMIZER_ALGORITHMS}"
            )

        progress = self.progress
        # 'Mutable' parameter validation
        #  (Params and their default values, if None is given:)
        default_param_mapping = {
            "binary_operators": "+ * - /".split(" "),
            "unary_operators": [],
            "maxdepth": self.maxsize,
            "constraints": {},
            "multithreading": self.procs != 0 and self.cluster_manager is None,
            "batch_size": 1,
            "update_verbosity": int(self.verbosity),
            "progress": progress,
        }
        packed_modified_params = {}
        for parameter, default_value in default_param_mapping.items():
            parameter_value = getattr(self, parameter)
            if parameter_value is None:
                parameter_value = default_value
            else:
                # Special cases such as when binary_operators is a string
                if parameter in ["binary_operators", "unary_operators"] and isinstance(
                    parameter_value, str
                ):
                    parameter_value = [parameter_value]
                elif parameter == "batch_size" and parameter_value < 1:
                    warnings.warn(
                        "Given `batch_size` must be greater than or equal to one. "
                        "`batch_size` has been increased to equal one."
                    )
                    parameter_value = 1
                elif (
                    parameter == "progress"
                    and parameter_value
                    and "buffer" not in sys.stdout.__dir__()
                ):
                    warnings.warn(
                        "Note: it looks like you are running in Jupyter. "
                        "The progress bar will be turned off."
                    )
                    parameter_value = False
            packed_modified_params[parameter] = parameter_value

        assert (
            len(packed_modified_params["binary_operators"])
            + len(packed_modified_params["unary_operators"])
            > 0
        )

        return packed_modified_params

    def _validate_and_set_fit_params(
        self, X, y, Xresampled, weights, variable_names, X_units, y_units
    ):
        """
        Validate the parameters passed to the :term`fit` method.

        This method also sets the `nout_` attribute.

        Parameters
        ----------
        X : ndarray | pandas.DataFrame
            Training data of shape `(n_samples, n_features)`.
        y : ndarray | pandas.DataFrame}
            Target values of shape `(n_samples,)` or `(n_samples, n_targets)`.
            Will be cast to `X`'s dtype if necessary.
        Xresampled : ndarray | pandas.DataFrame
            Resampled training data used for denoising,
            of shape `(n_resampled, n_features)`.
        weights : ndarray | pandas.DataFrame
            Weight array of the same shape as `y`.
            Each element is how to weight the mean-square-error loss
            for that particular element of y.
        variable_names : list[str] of length n_features
            Names of each variable in the training dataset, `X`.
        X_units : list[str] of length n_features
            Units of each variable in the training dataset, `X`.
        y_units : str | list[str] of length n_out
            Units of each variable in the training dataset, `y`.

        Returns
        -------
        X_validated : ndarray of shape (n_samples, n_features)
            Validated training data.
        y_validated : ndarray of shape (n_samples,) or (n_samples, n_targets)
            Validated target data.
        Xresampled : ndarray of shape (n_resampled, n_features)
            Validated resampled training data used for denoising.
        variable_names_validated : list[str] of length n_features
            Validated list of variable names for each feature in `X`.
        X_units : list[str] of length n_features
            Validated units for `X`.
        y_units : str | list[str] of length n_out
            Validated units for `y`.

        """
        if isinstance(X, pd.DataFrame):
            if variable_names:
                variable_names = None
                warnings.warn(
                    "`variable_names` has been reset to `None` as `X` is a DataFrame. "
                    "Using DataFrame column names instead."
                )

            if (
                pd.api.types.is_object_dtype(X.columns)
                and X.columns.str.contains(" ").any()
            ):
                X.columns = X.columns.str.replace(" ", "_")
                warnings.warn(
                    "Spaces in DataFrame column names are not supported. "
                    "Spaces have been replaced with underscores. \n"
                    "Please rename the columns to valid names."
                )
        elif variable_names and any([" " in name for name in variable_names]):
            variable_names = [name.replace(" ", "_") for name in variable_names]
            warnings.warn(
                "Spaces in `variable_names` are not supported. "
                "Spaces have been replaced with underscores. \n"
                "Please use valid names instead."
            )

        # Data validation and feature name fetching via sklearn
        # This method sets the n_features_in_ attribute
        if Xresampled is not None:
            Xresampled = check_array(Xresampled)
        if weights is not None:
            weights = check_array(weights, ensure_2d=False)
            check_consistent_length(weights, y)
        X, y = self._validate_data(X=X, y=y, reset=True, multi_output=True)
        self.feature_names_in_ = _safe_check_feature_names_in(
            self, variable_names, generate_names=False
        )

        if self.feature_names_in_ is None:
            self.feature_names_in_ = np.array([f"x{i}" for i in range(X.shape[1])])
            self.display_feature_names_in_ = np.array(
                [f"x{_subscriptify(i)}" for i in range(X.shape[1])]
            )
        else:
            self.display_feature_names_in_ = self.feature_names_in_

        variable_names = self.feature_names_in_

        # Handle multioutput data
        if len(y.shape) == 1 or (len(y.shape) == 2 and y.shape[1] == 1):
            y = y.reshape(-1)
        elif len(y.shape) == 2:
            self.nout_ = y.shape[1]
        else:
            raise NotImplementedError("y shape not supported!")

        self.X_units_ = copy.deepcopy(X_units)
        self.y_units_ = copy.deepcopy(y_units)

        return X, y, Xresampled, weights, variable_names, X_units, y_units

    def _pre_transform_training_data(
        self, X, y, Xresampled, variable_names, X_units, y_units, random_state
    ):
        """
        Transform the training data before fitting the symbolic regressor.

        This method also updates/sets the `selection_mask_` attribute.

        Parameters
        ----------
        X : ndarray | pandas.DataFrame
            Training data of shape (n_samples, n_features).
        y : ndarray | pandas.DataFrame
            Target values of shape (n_samples,) or (n_samples, n_targets).
            Will be cast to X's dtype if necessary.
        Xresampled : ndarray | pandas.DataFrame
            Resampled training data, of shape `(n_resampled, n_features)`,
            used for denoising.
        variable_names : list[str]
            Names of each variable in the training dataset, `X`.
            Of length `n_features`.
        X_units : list[str]
            Units of each variable in the training dataset, `X`.
        y_units : str | list[str]
            Units of each variable in the training dataset, `y`.
        random_state : int | np.RandomState
            Pass an int for reproducible results across multiple function calls.
            See :term:`Glossary <random_state>`. Default is `None`.

        Returns
        -------
        X_transformed : ndarray of shape (n_samples, n_features)
            Transformed training data. n_samples will be equal to
            `Xresampled.shape[0]` if `self.denoise` is `True`,
            and `Xresampled is not None`, otherwise it will be
            equal to `X.shape[0]`. n_features will be equal to
            `self.select_k_features` if `self.select_k_features is not None`,
            otherwise it will be equal to `X.shape[1]`
        y_transformed : ndarray of shape (n_samples,) or (n_samples, n_outputs)
            Transformed target data. n_samples will be equal to
            `Xresampled.shape[0]` if `self.denoise` is `True`,
            and `Xresampled is not None`, otherwise it will be
            equal to `X.shape[0]`.
        variable_names_transformed : list[str] of length n_features
            Names of each variable in the transformed dataset,
            `X_transformed`.
        X_units_transformed : list[str] of length n_features
            Units of each variable in the transformed dataset.
        y_units_transformed : str | list[str] of length n_out
            Units of each variable in the transformed dataset.
        """
        # Feature selection transformation
        if self.select_k_features:
            self.selection_mask_ = run_feature_selection(
                X, y, self.select_k_features, random_state=random_state
            )
            X = X[:, self.selection_mask_]

            if Xresampled is not None:
                Xresampled = Xresampled[:, self.selection_mask_]

            # Reduce variable_names to selection
            variable_names = [variable_names[i] for i in self.selection_mask_]

            if X_units is not None:
                X_units = [X_units[i] for i in self.selection_mask_]
                self.X_units_ = copy.deepcopy(X_units)

            # Re-perform data validation and feature name updating
            X, y = self._validate_data(X=X, y=y, reset=True, multi_output=True)
            # Update feature names with selected variable names
            self.feature_names_in_ = _check_feature_names_in(self, variable_names)
            self.display_feature_names_in_ = self.feature_names_in_
            print(f"Using features {self.feature_names_in_}")

        # Denoising transformation
        if self.denoise:
            if self.nout_ > 1:
                X, y = multi_denoise(
                    X, y, Xresampled=Xresampled, random_state=random_state
                )
            else:
                X, y = denoise(X, y, Xresampled=Xresampled, random_state=random_state)

        return X, y, variable_names, X_units, y_units

    def _run(self, X, y, mutated_params, weights, seed):
        """
        Run the symbolic regression fitting process on the julia backend.

        Parameters
        ----------
        X : ndarray | pandas.DataFrame
            Training data of shape `(n_samples, n_features)`.
        y : ndarray | pandas.DataFrame
            Target values of shape `(n_samples,)` or `(n_samples, n_targets)`.
            Will be cast to `X`'s dtype if necessary.
        mutated_params : dict[str, Any]
            Dictionary of mutated versions of some parameters passed in __init__.
        weights : ndarray | pandas.DataFrame
            Weight array of the same shape as `y`.
            Each element is how to weight the mean-square-error loss
            for that particular element of y.
        seed : int
            Random seed for julia backend process.

        Returns
        -------
        self : object
            Reference to `self` with fitted attributes.

        Raises
        ------
        ImportError
            Raised when the julia backend fails to import a package.
        """
        # Need to be global as we don't want to recreate/reinstate julia for
        # every new instance of PySRRegressor
        global already_ran

        # These are the parameters which may be modified from the ones
        # specified in init, so we define them here locally:
        binary_operators = mutated_params["binary_operators"]
        unary_operators = mutated_params["unary_operators"]
        maxdepth = mutated_params["maxdepth"]
        constraints = mutated_params["constraints"]
        nested_constraints = self.nested_constraints
        complexity_of_operators = self.complexity_of_operators
        multithreading = mutated_params["multithreading"]
        cluster_manager = self.cluster_manager
        batch_size = mutated_params["batch_size"]
        update_verbosity = mutated_params["update_verbosity"]
        progress = mutated_params["progress"]

        # Start julia backend processes
        if not already_ran and update_verbosity != 0:
            print("Compiling Julia backend...")

        if cluster_manager is not None:
            cluster_manager = _load_cluster_manager(cluster_manager)

        # TODO(mcranmer): These functions should be part of this class.
        binary_operators, unary_operators = _maybe_create_inline_operators(
            binary_operators=binary_operators,
            unary_operators=unary_operators,
            extra_sympy_mappings=self.extra_sympy_mappings,
        )
        constraints = _process_constraints(
            binary_operators=binary_operators,
            unary_operators=unary_operators,
            constraints=constraints,
        )

        una_constraints = [constraints[op] for op in unary_operators]
        bin_constraints = [constraints[op] for op in binary_operators]

        # Parse dict into Julia Dict for nested constraints::
        if nested_constraints is not None:
            nested_constraints_str = "Dict("
            for outer_k, outer_v in nested_constraints.items():
                nested_constraints_str += f"({outer_k}) => Dict("
                for inner_k, inner_v in outer_v.items():
                    nested_constraints_str += f"({inner_k}) => {inner_v}, "
                nested_constraints_str += "), "
            nested_constraints_str += ")"
            nested_constraints = jl.seval(nested_constraints_str)

        # Parse dict into Julia Dict for complexities:
        if complexity_of_operators is not None:
            complexity_of_operators_str = "Dict("
            for k, v in complexity_of_operators.items():
                complexity_of_operators_str += f"({k}) => {v}, "
            complexity_of_operators_str += ")"
            complexity_of_operators = jl.seval(complexity_of_operators_str)

        custom_loss = jl.seval(
            str(self.elementwise_loss)
            if self.elementwise_loss is not None
            else "nothing"
        )
        custom_full_objective = jl.seval(
            str(self.loss_function) if self.loss_function is not None else "nothing"
        )

        early_stop_condition = jl.seval(
            str(self.early_stop_condition)
            if self.early_stop_condition is not None
            else "nothing"
        )

        load_required_packages(
            turbo=self.turbo,
            bumper=self.bumper,
            enable_autodiff=self.enable_autodiff,
            cluster_manager=cluster_manager,
        )

        mutation_weights = SymbolicRegression.MutationWeights(
            mutate_constant=self.weight_mutate_constant,
            mutate_operator=self.weight_mutate_operator,
            swap_operands=self.weight_swap_operands,
            add_node=self.weight_add_node,
            insert_node=self.weight_insert_node,
            delete_node=self.weight_delete_node,
            simplify=self.weight_simplify,
            randomize=self.weight_randomize,
            do_nothing=self.weight_do_nothing,
            optimize=self.weight_optimize,
        )

        # Call to Julia backend.
        # See https://github.com/MilesCranmer/SymbolicRegression.jl/blob/master/src/OptionsStruct.jl
<<<<<<< HEAD
        self.sr_options_ = SymbolicRegression.Options(
            binary_operators=Main.eval(str(binary_operators).replace("'", "")),
            unary_operators=Main.eval(str(unary_operators).replace("'", "")),
            bin_constraints=bin_constraints,
            una_constraints=una_constraints,
=======
        options = SymbolicRegression.Options(
            binary_operators=jl.seval(str(binary_operators).replace("'", "")),
            unary_operators=jl.seval(str(unary_operators).replace("'", "")),
            bin_constraints=jl_array(bin_constraints),
            una_constraints=jl_array(una_constraints),
>>>>>>> 6dfed1b2
            complexity_of_operators=complexity_of_operators,
            complexity_of_constants=self.complexity_of_constants,
            complexity_of_variables=self.complexity_of_variables,
            nested_constraints=nested_constraints,
            elementwise_loss=custom_loss,
            loss_function=custom_full_objective,
            maxsize=int(self.maxsize),
            output_file=_escape_filename(self.equation_file_),
            npopulations=int(self.populations),
            batching=self.batching,
            batch_size=int(min([batch_size, len(X)]) if self.batching else len(X)),
            mutation_weights=mutation_weights,
            tournament_selection_p=self.tournament_selection_p,
            tournament_selection_n=self.tournament_selection_n,
            # These have the same name:
            parsimony=self.parsimony,
            dimensional_constraint_penalty=self.dimensional_constraint_penalty,
            dimensionless_constants_only=self.dimensionless_constants_only,
            alpha=self.alpha,
            maxdepth=maxdepth,
            fast_cycle=self.fast_cycle,
            turbo=self.turbo,
            bumper=self.bumper,
            enable_autodiff=self.enable_autodiff,
            migration=self.migration,
            hof_migration=self.hof_migration,
            fraction_replaced_hof=self.fraction_replaced_hof,
            should_simplify=self.should_simplify,
            should_optimize_constants=self.should_optimize_constants,
            warmup_maxsize_by=(
                0.0 if self.warmup_maxsize_by is None else self.warmup_maxsize_by
            ),
            use_frequency=self.use_frequency,
            use_frequency_in_tournament=self.use_frequency_in_tournament,
            adaptive_parsimony_scaling=self.adaptive_parsimony_scaling,
            npop=self.population_size,
            ncycles_per_iteration=self.ncycles_per_iteration,
            fraction_replaced=self.fraction_replaced,
            topn=self.topn,
            print_precision=self.print_precision,
            optimizer_algorithm=self.optimizer_algorithm,
            optimizer_nrestarts=self.optimizer_nrestarts,
            optimizer_probability=self.optimize_probability,
            optimizer_iterations=self.optimizer_iterations,
            perturbation_factor=self.perturbation_factor,
            annealing=self.annealing,
            timeout_in_seconds=self.timeout_in_seconds,
            crossover_probability=self.crossover_probability,
            skip_mutation_failures=self.skip_mutation_failures,
            max_evals=self.max_evals,
            early_stop_condition=early_stop_condition,
            seed=seed,
            deterministic=self.deterministic,
            define_helper_functions=False,
        )

        self.julia_options_stream_ = jl_serialize(options)

        # Convert data to desired precision
        test_X = np.array(X)
        is_complex = np.issubdtype(test_X.dtype, np.complexfloating)
        is_real = not is_complex
        if is_real:
            np_dtype = {16: np.float16, 32: np.float32, 64: np.float64}[self.precision]
        else:
            np_dtype = {32: np.complex64, 64: np.complex128}[self.precision]

        # This converts the data into a Julia array:
        jl_X = jl_array(np.array(X, dtype=np_dtype).T)
        if len(y.shape) == 1:
            jl_y = jl_array(np.array(y, dtype=np_dtype))
        else:
            jl_y = jl_array(np.array(y, dtype=np_dtype).T)
        if weights is not None:
            if len(weights.shape) == 1:
                jl_weights = jl_array(np.array(weights, dtype=np_dtype))
            else:
                jl_weights = jl_array(np.array(weights, dtype=np_dtype).T)
        else:
            jl_weights = None

        if self.procs == 0 and not multithreading:
            parallelism = "serial"
        elif multithreading:
            parallelism = "multithreading"
        else:
            parallelism = "multiprocessing"

        cprocs = (
            None if parallelism in ["serial", "multithreading"] else int(self.procs)
        )

        if len(y.shape) > 1:
            # We set these manually so that they respect Python's 0 indexing
            # (by default Julia will use y1, y2...)
            jl_y_variable_names = jl_array(
                [f"y{_subscriptify(i)}" for i in range(y.shape[1])]
            )
        else:
            jl_y_variable_names = None

<<<<<<< HEAD
        # Call to Julia backend.
        # See https://github.com/MilesCranmer/SymbolicRegression.jl/blob/master/src/SymbolicRegression.jl
        self.sr_state_ = SymbolicRegression.equation_search(
            Main.X,
            Main.y,
            weights=Main.weights,
            niterations=int(self.niterations),
            variable_names=self.feature_names_in_.tolist(),
            display_variable_names=self.display_feature_names_in_.tolist(),
            y_variable_names=y_variable_names,
            X_units=self.X_units_,
            y_units=self.y_units_,
            options=self.sr_options_,
            numprocs=cprocs,
            parallelism=parallelism,
            saved_state=self.sr_state_,
=======
        PythonCall.GC.disable()
        out = SymbolicRegression.equation_search(
            jl_X,
            jl_y,
            weights=jl_weights,
            niterations=int(self.niterations),
            variable_names=jl_array([str(v) for v in self.feature_names_in_]),
            display_variable_names=jl_array(
                [str(v) for v in self.display_feature_names_in_]
            ),
            y_variable_names=jl_y_variable_names,
            X_units=jl_array(self.X_units_),
            y_units=(
                jl_array(self.y_units_)
                if isinstance(self.y_units_, list)
                else self.y_units_
            ),
            options=options,
            numprocs=cprocs,
            parallelism=parallelism,
            saved_state=self.julia_state_,
>>>>>>> 6dfed1b2
            return_state=True,
            addprocs_function=cluster_manager,
            heap_size_hint_in_bytes=self.heap_size_hint_in_bytes,
            progress=progress and self.verbosity > 0 and len(y.shape) == 1,
            verbosity=int(self.verbosity),
        )
        PythonCall.GC.enable()

        self.julia_state_stream_ = jl_serialize(out)

        # Set attributes
        self.equations_ = self.get_hof()

        if self.delete_tempfiles:
            shutil.rmtree(self.tempdir_)

        already_ran = True

        return self

    def fit(
        self,
        X,
        y,
        Xresampled=None,
        weights=None,
        variable_names: Optional[List[str]] = None,
        X_units: Optional[List[str]] = None,
        y_units: Optional[List[str]] = None,
    ) -> "PySRRegressor":
        """
        Search for equations to fit the dataset and store them in `self.equations_`.

        Parameters
        ----------
        X : ndarray | pandas.DataFrame
            Training data of shape (n_samples, n_features).
        y : ndarray | pandas.DataFrame
            Target values of shape (n_samples,) or (n_samples, n_targets).
            Will be cast to X's dtype if necessary.
        Xresampled : ndarray | pandas.DataFrame
            Resampled training data, of shape (n_resampled, n_features),
            to generate a denoised data on. This
            will be used as the training data, rather than `X`.
        weights : ndarray | pandas.DataFrame
            Weight array of the same shape as `y`.
            Each element is how to weight the mean-square-error loss
            for that particular element of `y`. Alternatively,
            if a custom `loss` was set, it will can be used
            in arbitrary ways.
        variable_names : list[str]
            A list of names for the variables, rather than "x0", "x1", etc.
            If `X` is a pandas dataframe, the column names will be used
            instead of `variable_names`. Cannot contain spaces or special
            characters. Avoid variable names which are also
            function names in `sympy`, such as "N".
        X_units : list[str]
            A list of units for each variable in `X`. Each unit should be
            a string representing a Julia expression. See DynamicQuantities.jl
            https://symbolicml.org/DynamicQuantities.jl/dev/units/ for more
            information.
        y_units : str | list[str]
            Similar to `X_units`, but as a unit for the target variable, `y`.
            If `y` is a matrix, a list of units should be passed. If `X_units`
            is given but `y_units` is not, then `y_units` will be arbitrary.

        Returns
        -------
        self : object
            Fitted estimator.
        """
        # Init attributes that are not specified in BaseEstimator
<<<<<<< HEAD
        if self.warm_start and hasattr(self, "sr_state_"):
            pass
        else:
            if hasattr(self, "sr_state_"):
=======
        if self.warm_start and hasattr(self, "julia_state_stream_"):
            pass
        else:
            if hasattr(self, "julia_state_stream_"):
>>>>>>> 6dfed1b2
                warnings.warn(
                    "The discovered expressions are being reset. "
                    "Please set `warm_start=True` if you wish to continue "
                    "to start a search where you left off.",
                )

            self.equations_ = None
            self.nout_ = 1
            self.selection_mask_ = None
<<<<<<< HEAD
            self.sr_state_ = None
            self.sr_options_ = None
=======
            self.julia_state_stream_ = None
            self.julia_options_stream_ = None
>>>>>>> 6dfed1b2
            self.X_units_ = None
            self.y_units_ = None

        random_state = check_random_state(self.random_state)  # For np random
        seed = random_state.get_state()[1][0]  # For julia random

        self._setup_equation_file()

        mutated_params = self._validate_and_set_init_params()

        (
            X,
            y,
            Xresampled,
            weights,
            variable_names,
            X_units,
            y_units,
        ) = self._validate_and_set_fit_params(
            X, y, Xresampled, weights, variable_names, X_units, y_units
        )

        if X.shape[0] > 10000 and not self.batching:
            warnings.warn(
                "Note: you are running with more than 10,000 datapoints. "
                "You should consider turning on batching (https://astroautomata.com/PySR/options/#batching). "
                "You should also reconsider if you need that many datapoints. "
                "Unless you have a large amount of noise (in which case you "
                "should smooth your dataset first), generally < 10,000 datapoints "
                "is enough to find a functional form with symbolic regression. "
                "More datapoints will lower the search speed."
            )

        # Pre transformations (feature selection and denoising)
        X, y, variable_names, X_units, y_units = self._pre_transform_training_data(
            X, y, Xresampled, variable_names, X_units, y_units, random_state
        )

        # Warn about large feature counts (still warn if feature count is large
        # after running feature selection)
        if self.n_features_in_ >= 10:
            warnings.warn(
                "Note: you are running with 10 features or more. "
                "Genetic algorithms like used in PySR scale poorly with large numbers of features. "
                "You should run PySR for more `niterations` to ensure it can find "
                "the correct variables, "
                "or, alternatively, do a dimensionality reduction beforehand. "
                "For example, `X = PCA(n_components=6).fit_transform(X)`, "
                "using scikit-learn's `PCA` class, "
                "will reduce the number of features to 6 in an interpretable way, "
                "as each resultant feature "
                "will be a linear combination of the original features. "
            )

        # Assertion checks
        use_custom_variable_names = variable_names is not None
        # TODO: this is always true.

        _check_assertions(
            X,
            use_custom_variable_names,
            variable_names,
            weights,
            y,
            X_units,
            y_units,
        )

        # Initially, just save model parameters, so that
        # it can be loaded from an early exit:
        if not self.temp_equation_file:
            self._checkpoint()

        # Perform the search:
        self._run(X, y, mutated_params, weights=weights, seed=seed)

        # Then, after fit, we save again, so the pickle file contains
        # the equations:
        if not self.temp_equation_file:
            self._checkpoint()

        return self

    def refresh(self, checkpoint_file=None):
        """
        Update self.equations_ with any new options passed.

        For example, updating `extra_sympy_mappings`
        will require a `.refresh()` to update the equations.

        Parameters
        ----------
        checkpoint_file : str
            Path to checkpoint hall of fame file to be loaded.
            The default will use the set `equation_file_`.
        """
        if checkpoint_file:
            self.equation_file_ = checkpoint_file
            self.equation_file_contents_ = None
        check_is_fitted(self, attributes=["equation_file_"])
        self.equations_ = self.get_hof()

    def predict(self, X, index=None):
        """
        Predict y from input X using the equation chosen by `model_selection`.

        You may see what equation is used by printing this object. X should
        have the same columns as the training data.

        Parameters
        ----------
        X : ndarray | pandas.DataFrame
            Training data of shape `(n_samples, n_features)`.
        index : int | list[int]
            If you want to compute the output of an expression using a
            particular row of `self.equations_`, you may specify the index here.
            For multiple output equations, you must pass a list of indices
            in the same order.

        Returns
        -------
        y_predicted : ndarray of shape (n_samples, nout_)
            Values predicted by substituting `X` into the fitted symbolic
            regression model.

        Raises
        ------
        ValueError
            Raises if the `best_equation` cannot be evaluated.
        """
        check_is_fitted(
            self, attributes=["selection_mask_", "feature_names_in_", "nout_"]
        )
        best_equation = self.get_best(index=index)

        # When X is an numpy array or a pandas dataframe with a RangeIndex,
        # the self.feature_names_in_ generated during fit, for the same X,
        # will cause a warning to be thrown during _validate_data.
        # To avoid this, convert X to a dataframe, apply the selection mask,
        # and then set the column/feature_names of X to be equal to those
        # generated during fit.
        if not isinstance(X, pd.DataFrame):
            X = check_array(X)
            X = pd.DataFrame(X)
        if isinstance(X.columns, pd.RangeIndex):
            if self.selection_mask_ is not None:
                # RangeIndex enforces column order allowing columns to
                # be correctly filtered with self.selection_mask_
                X = X.iloc[:, self.selection_mask_]
            X.columns = self.feature_names_in_
        # Without feature information, CallableEquation/lambda_format equations
        # require that the column order of X matches that of the X used during
        # the fitting process. _validate_data removes this feature information
        # when it converts the dataframe to an np array. Thus, to ensure feature
        # order is preserved after conversion, the dataframe columns must be
        # reordered/reindexed to match those of the transformed (denoised and
        # feature selected) X in fit.
        X = X.reindex(columns=self.feature_names_in_)
        X = self._validate_data(X, reset=False)

        try:
            if self.nout_ > 1:
                return np.stack(
                    [eq["lambda_format"](X) for eq in best_equation], axis=1
                )
            return best_equation["lambda_format"](X)
        except Exception as error:
            raise ValueError(
                "Failed to evaluate the expression. "
                "If you are using a custom operator, make sure to define it in `extra_sympy_mappings`, "
                "e.g., `model.set_params(extra_sympy_mappings={'inv': lambda x: 1/x})`, where "
                "`lambda x: 1/x` is a valid SymPy function defining the operator. "
                "You can then run `model.refresh()` to re-load the expressions."
            ) from error

    def sympy(self, index=None):
        """
        Return sympy representation of the equation(s) chosen by `model_selection`.

        Parameters
        ----------
        index : int | list[int]
            If you wish to select a particular equation from
            `self.equations_`, give the index number here. This overrides
            the `model_selection` parameter. If there are multiple output
            features, then pass a list of indices with the order the same
            as the output feature.

        Returns
        -------
        best_equation : str, list[str] of length nout_
            SymPy representation of the best equation.
        """
        self.refresh()
        best_equation = self.get_best(index=index)
        if self.nout_ > 1:
            return [eq["sympy_format"] for eq in best_equation]
        return best_equation["sympy_format"]

    def latex(self, index=None, precision=3):
        """
        Return latex representation of the equation(s) chosen by `model_selection`.

        Parameters
        ----------
        index : int | list[int]
            If you wish to select a particular equation from
            `self.equations_`, give the index number here. This overrides
            the `model_selection` parameter. If there are multiple output
            features, then pass a list of indices with the order the same
            as the output feature.
        precision : int
            The number of significant figures shown in the LaTeX
            representation.
            Default is `3`.

        Returns
        -------
        best_equation : str or list[str] of length nout_
            LaTeX expression of the best equation.
        """
        self.refresh()
        sympy_representation = self.sympy(index=index)
        if self.nout_ > 1:
            output = []
            for s in sympy_representation:
                latex = sympy2latex(s, prec=precision)
                output.append(latex)
            return output
        return sympy2latex(sympy_representation, prec=precision)

    def jax(self, index=None):
        """
        Return jax representation of the equation(s) chosen by `model_selection`.

        Each equation (multiple given if there are multiple outputs) is a dictionary
        containing {"callable": func, "parameters": params}. To call `func`, pass
        func(X, params). This function is differentiable using `jax.grad`.

        Parameters
        ----------
        index : int | list[int]
            If you wish to select a particular equation from
            `self.equations_`, give the index number here. This overrides
            the `model_selection` parameter. If there are multiple output
            features, then pass a list of indices with the order the same
            as the output feature.

        Returns
        -------
        best_equation : dict[str, Any]
            Dictionary of callable jax function in "callable" key,
            and jax array of parameters as "parameters" key.
        """
        self.set_params(output_jax_format=True)
        self.refresh()
        best_equation = self.get_best(index=index)
        if self.nout_ > 1:
            return [eq["jax_format"] for eq in best_equation]
        return best_equation["jax_format"]

    def pytorch(self, index=None):
        """
        Return pytorch representation of the equation(s) chosen by `model_selection`.

        Each equation (multiple given if there are multiple outputs) is a PyTorch module
        containing the parameters as trainable attributes. You can use the module like
        any other PyTorch module: `module(X)`, where `X` is a tensor with the same
        column ordering as trained with.

        Parameters
        ----------
        index : int | list[int]
            If you wish to select a particular equation from
            `self.equations_`, give the index number here. This overrides
            the `model_selection` parameter. If there are multiple output
            features, then pass a list of indices with the order the same
            as the output feature.

        Returns
        -------
        best_equation : torch.nn.Module
            PyTorch module representing the expression.
        """
        self.set_params(output_torch_format=True)
        self.refresh()
        best_equation = self.get_best(index=index)
        if self.nout_ > 1:
            return [eq["torch_format"] for eq in best_equation]
        return best_equation["torch_format"]

    def _read_equation_file(self):
        """Read the hall of fame file created by `SymbolicRegression.jl`."""

        try:
            if self.nout_ > 1:
                all_outputs = []
                for i in range(1, self.nout_ + 1):
                    cur_filename = str(self.equation_file_) + f".out{i}" + ".bkup"
                    if not os.path.exists(cur_filename):
                        cur_filename = str(self.equation_file_) + f".out{i}"
                    with open(cur_filename, "r", encoding="utf-8") as f:
                        buf = f.read()
                    buf = _preprocess_julia_floats(buf)

                    df = self._postprocess_dataframe(pd.read_csv(StringIO(buf)))

                    all_outputs.append(df)
            else:
                filename = str(self.equation_file_) + ".bkup"
                if not os.path.exists(filename):
                    filename = str(self.equation_file_)
                with open(filename, "r", encoding="utf-8") as f:
                    buf = f.read()
                buf = _preprocess_julia_floats(buf)
                all_outputs = [self._postprocess_dataframe(pd.read_csv(StringIO(buf)))]

        except FileNotFoundError:
            raise RuntimeError(
                "Couldn't find equation file! The equation search likely exited "
                "before a single iteration completed."
            )
        return all_outputs

    def _postprocess_dataframe(self, df: pd.DataFrame) -> pd.DataFrame:
        df = df.rename(
            columns={
                "Complexity": "complexity",
                "Loss": "loss",
                "Equation": "equation",
            },
        )

        return df

    def get_hof(self):
        """Get the equations from a hall of fame file.

        If no arguments entered, the ones used
        previously from a call to PySR will be used.
        """
        check_is_fitted(
            self,
            attributes=[
                "nout_",
                "equation_file_",
                "selection_mask_",
                "feature_names_in_",
            ],
        )
        if (
            not hasattr(self, "equation_file_contents_")
        ) or self.equation_file_contents_ is None:
            self.equation_file_contents_ = self._read_equation_file()

        # It is expected extra_jax/torch_mappings will be updated after fit.
        # Thus, validation is performed here instead of in _validate_init_params
        extra_jax_mappings = self.extra_jax_mappings
        extra_torch_mappings = self.extra_torch_mappings
        if extra_jax_mappings is not None:
            for value in extra_jax_mappings.values():
                if not isinstance(value, str):
                    raise ValueError(
                        "extra_jax_mappings must have keys that are strings! "
                        "e.g., {sympy.sqrt: 'jnp.sqrt'}."
                    )
        else:
            extra_jax_mappings = {}
        if extra_torch_mappings is not None:
            for value in extra_torch_mappings.values():
                if not callable(value):
                    raise ValueError(
                        "extra_torch_mappings must be callable functions! "
                        "e.g., {sympy.sqrt: torch.sqrt}."
                    )
        else:
            extra_torch_mappings = {}

        ret_outputs = []

        equation_file_contents = copy.deepcopy(self.equation_file_contents_)

        for output in equation_file_contents:
            scores = []
            lastMSE = None
            lastComplexity = 0
            sympy_format = []
            lambda_format = []
            if self.output_jax_format:
                jax_format = []
            if self.output_torch_format:
                torch_format = []

            for _, eqn_row in output.iterrows():
                eqn = pysr2sympy(
                    eqn_row["equation"],
                    feature_names_in=self.feature_names_in_,
                    extra_sympy_mappings=self.extra_sympy_mappings,
                )
                sympy_format.append(eqn)

                # NumPy:
                sympy_symbols = create_sympy_symbols(self.feature_names_in_)
                lambda_format.append(
                    sympy2numpy(
                        eqn,
                        sympy_symbols,
                        selection=self.selection_mask_,
                    )
                )

                # JAX:
                if self.output_jax_format:
                    func, params = sympy2jax(
                        eqn,
                        sympy_symbols,
                        selection=self.selection_mask_,
                        extra_jax_mappings=self.extra_jax_mappings,
                    )
                    jax_format.append({"callable": func, "parameters": params})

                # Torch:
                if self.output_torch_format:
                    module = sympy2torch(
                        eqn,
                        sympy_symbols,
                        selection=self.selection_mask_,
                        extra_torch_mappings=self.extra_torch_mappings,
                    )
                    torch_format.append(module)

                curMSE = eqn_row["loss"]
                curComplexity = eqn_row["complexity"]

                if lastMSE is None:
                    cur_score = 0.0
                else:
                    if curMSE > 0.0:
                        # TODO Move this to more obvious function/file.
                        cur_score = -np.log(curMSE / lastMSE) / (
                            curComplexity - lastComplexity
                        )
                    else:
                        cur_score = np.inf

                scores.append(cur_score)
                lastMSE = curMSE
                lastComplexity = curComplexity

            output["score"] = np.array(scores)
            output["sympy_format"] = sympy_format
            output["lambda_format"] = lambda_format
            output_cols = [
                "complexity",
                "loss",
                "score",
                "equation",
                "sympy_format",
                "lambda_format",
            ]
            if self.output_jax_format:
                output_cols += ["jax_format"]
                output["jax_format"] = jax_format
            if self.output_torch_format:
                output_cols += ["torch_format"]
                output["torch_format"] = torch_format

            ret_outputs.append(output[output_cols])

        if self.nout_ > 1:
            return ret_outputs
        return ret_outputs[0]

    def latex_table(
        self,
        indices=None,
        precision=3,
        columns=["equation", "complexity", "loss", "score"],
    ):
        """Create a LaTeX/booktabs table for all, or some, of the equations.

        Parameters
        ----------
        indices : list[int] | list[list[int]]
            If you wish to select a particular subset of equations from
            `self.equations_`, give the row numbers here. By default,
            all equations will be used. If there are multiple output
            features, then pass a list of lists.
        precision : int
            The number of significant figures shown in the LaTeX
            representations.
            Default is `3`.
        columns : list[str]
            Which columns to include in the table.
            Default is `["equation", "complexity", "loss", "score"]`.

        Returns
        -------
        latex_table_str : str
            A string that will render a table in LaTeX of the equations.
        """
        self.refresh()

        if self.nout_ > 1:
            if indices is not None:
                assert isinstance(indices, list)
                assert isinstance(indices[0], list)
                assert len(indices) == self.nout_

            table_string = sympy2multilatextable(
                self.equations_, indices=indices, precision=precision, columns=columns
            )
        else:
            if indices is not None:
                assert isinstance(indices, list)
                assert isinstance(indices[0], int)

            table_string = sympy2latextable(
                self.equations_, indices=indices, precision=precision, columns=columns
            )

        preamble_string = [
            r"\usepackage{breqn}",
            r"\usepackage{booktabs}",
            "",
            "...",
            "",
        ]
        return "\n".join(preamble_string + [table_string])


def idx_model_selection(equations: pd.DataFrame, model_selection: str):
    """Select an expression and return its index."""
    if model_selection == "accuracy":
        chosen_idx = equations["loss"].idxmin()
    elif model_selection == "best":
        threshold = 1.5 * equations["loss"].min()
        filtered_equations = equations.query(f"loss <= {threshold}")
        chosen_idx = filtered_equations["score"].idxmax()
    elif model_selection == "score":
        chosen_idx = equations["score"].idxmax()
    else:
        raise NotImplementedError(
            f"{model_selection} is not a valid model selection strategy."
        )
    return chosen_idx<|MERGE_RESOLUTION|>--- conflicted
+++ resolved
@@ -613,14 +613,6 @@
         Path to the temporary equations directory.
     equation_file_ : str
         Output equation file name produced by the julia backend.
-<<<<<<< HEAD
-    sr_state_ : tuple[list[PyCall.jlwrap], PyCall.jlwrap]
-        The state for the julia SymbolicRegression.jl backend post fitting.
-    sr_options_ : PyCall.jlwrap
-        The options used by `SymbolicRegression.jl`, created during
-        a call to `.fit`. You may use this to manually call functions
-        in `SymbolicRegression` which take an `::Options` argument.
-=======
     julia_state_stream_ : ndarray
         The serialized state for the julia SymbolicRegression.jl backend (after fitting),
         stored as an array of uint8, produced by Julia's Serialization.serialize function.
@@ -630,7 +622,6 @@
         The serialized julia options, stored as an array of uint8,
     julia_options_
         The deserialized julia options.
->>>>>>> 6dfed1b2
     equation_file_contents_ : list[pandas.DataFrame]
         Contents of the equation file output by the Julia backend.
     show_pickle_warnings_ : bool
@@ -1071,34 +1062,13 @@
         Handle pickle serialization for PySRRegressor.
 
         The Scikit-learn standard requires estimators to be serializable via
-<<<<<<< HEAD
-        `pickle.dumps()`. However, `PyCall.jlwrap` does not support pickle
-        serialization.
-
-        Thus, for `PySRRegressor` to support pickle serialization, the
-        `sr_state_` attribute must be hidden from pickle. This will
-        prevent the `warm_start` of any model that is loaded via `pickle.loads()`,
-        but does allow all other attributes of a fitted `PySRRegressor` estimator
-        to be serialized. Note: Jax and Torch format equations are also removed
-        from the pickled instance.
-=======
         `pickle.dumps()`. However, some attributes do not support pickling
         and need to be hidden, such as the JAX and Torch representations.
->>>>>>> 6dfed1b2
         """
         state = self.__dict__
         show_pickle_warning = not (
             "show_pickle_warnings_" in state and not state["show_pickle_warnings_"]
         )
-<<<<<<< HEAD
-        if ("sr_state_" in state or "sr_options_" in state) and show_pickle_warning:
-            warnings.warn(
-                "sr_state_ and sr_options_ cannot be pickled and will be removed from the "
-                "serialized instance. This will prevent a `warm_start` fit of any "
-                "model that is deserialized via `pickle.load()`."
-            )
-=======
->>>>>>> 6dfed1b2
         state_keys_containing_lambdas = ["extra_sympy_mappings", "extra_torch_mappings"]
         for state_key in state_keys_containing_lambdas:
             if state[state_key] is not None and show_pickle_warning:
@@ -1107,14 +1077,7 @@
                     "serialized instance. When loading the model, please redefine "
                     f"`{state_key}` at runtime."
                 )
-<<<<<<< HEAD
-        state_keys_to_clear = [
-            "sr_state_",
-            "sr_options_",
-        ] + state_keys_containing_lambdas
-=======
         state_keys_to_clear = state_keys_containing_lambdas
->>>>>>> 6dfed1b2
         pickled_state = {
             key: (None if key in state_keys_to_clear else value)
             for key, value in state.items()
@@ -1165,14 +1128,6 @@
         return self.equations_
 
     @property
-<<<<<<< HEAD
-    def raw_julia_state_(self):  # pragma: no cover
-        warnings.warn(
-            "PySRRegressor.raw_julia_state_ is now deprecated. "
-            "Please use PySRRegressor.sr_state_ instead.",
-        )
-        return self.sr_state_
-=======
     def julia_options_(self):
         return jl_deserialize(self.julia_options_stream_)
 
@@ -1189,7 +1144,6 @@
             FutureWarning,
         )
         return self.julia_state_
->>>>>>> 6dfed1b2
 
     def get_best(self, index=None):
         """
@@ -1683,19 +1637,11 @@
 
         # Call to Julia backend.
         # See https://github.com/MilesCranmer/SymbolicRegression.jl/blob/master/src/OptionsStruct.jl
-<<<<<<< HEAD
-        self.sr_options_ = SymbolicRegression.Options(
-            binary_operators=Main.eval(str(binary_operators).replace("'", "")),
-            unary_operators=Main.eval(str(unary_operators).replace("'", "")),
-            bin_constraints=bin_constraints,
-            una_constraints=una_constraints,
-=======
         options = SymbolicRegression.Options(
             binary_operators=jl.seval(str(binary_operators).replace("'", "")),
             unary_operators=jl.seval(str(unary_operators).replace("'", "")),
             bin_constraints=jl_array(bin_constraints),
             una_constraints=jl_array(una_constraints),
->>>>>>> 6dfed1b2
             complexity_of_operators=complexity_of_operators,
             complexity_of_constants=self.complexity_of_constants,
             complexity_of_variables=self.complexity_of_variables,
@@ -1797,24 +1743,6 @@
         else:
             jl_y_variable_names = None
 
-<<<<<<< HEAD
-        # Call to Julia backend.
-        # See https://github.com/MilesCranmer/SymbolicRegression.jl/blob/master/src/SymbolicRegression.jl
-        self.sr_state_ = SymbolicRegression.equation_search(
-            Main.X,
-            Main.y,
-            weights=Main.weights,
-            niterations=int(self.niterations),
-            variable_names=self.feature_names_in_.tolist(),
-            display_variable_names=self.display_feature_names_in_.tolist(),
-            y_variable_names=y_variable_names,
-            X_units=self.X_units_,
-            y_units=self.y_units_,
-            options=self.sr_options_,
-            numprocs=cprocs,
-            parallelism=parallelism,
-            saved_state=self.sr_state_,
-=======
         PythonCall.GC.disable()
         out = SymbolicRegression.equation_search(
             jl_X,
@@ -1836,7 +1764,6 @@
             numprocs=cprocs,
             parallelism=parallelism,
             saved_state=self.julia_state_,
->>>>>>> 6dfed1b2
             return_state=True,
             addprocs_function=cluster_manager,
             heap_size_hint_in_bytes=self.heap_size_hint_in_bytes,
@@ -1909,17 +1836,10 @@
             Fitted estimator.
         """
         # Init attributes that are not specified in BaseEstimator
-<<<<<<< HEAD
-        if self.warm_start and hasattr(self, "sr_state_"):
-            pass
-        else:
-            if hasattr(self, "sr_state_"):
-=======
         if self.warm_start and hasattr(self, "julia_state_stream_"):
             pass
         else:
             if hasattr(self, "julia_state_stream_"):
->>>>>>> 6dfed1b2
                 warnings.warn(
                     "The discovered expressions are being reset. "
                     "Please set `warm_start=True` if you wish to continue "
@@ -1929,13 +1849,8 @@
             self.equations_ = None
             self.nout_ = 1
             self.selection_mask_ = None
-<<<<<<< HEAD
-            self.sr_state_ = None
-            self.sr_options_ = None
-=======
             self.julia_state_stream_ = None
             self.julia_options_stream_ = None
->>>>>>> 6dfed1b2
             self.X_units_ = None
             self.y_units_ = None
 
