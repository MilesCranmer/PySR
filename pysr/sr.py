--- conflicted
+++ resolved
@@ -2661,15 +2661,10 @@
             pd.concat(
                 [
                     output,
-<<<<<<< HEAD
                     *([calculate_scores(output)] if self.loss_scale == "log" else []),
-                    self.expression_spec_.create_exports(self, output, search_output),
-=======
-                    calculate_scores(output),
                     self.expression_spec_.create_exports(
                         self, output, search_output, i if self.nout_ > 1 else None
                     ),
->>>>>>> abd071b0
                 ],
                 axis=1,
             )
