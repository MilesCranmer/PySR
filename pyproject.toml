[build-system]
requires = ["setuptools"]
build-backend = "setuptools.build_meta"

[project]
name = "pysr"
version = "0.18.4"
authors = [
    {name = "Miles Cranmer", email = "miles.cranmer@gmail.com"},
]
description = "Simple and efficient symbolic regression"
readme = {file = "README.md", content-type = "text/markdown"}
license = {file = "LICENSE"}
requires-python = ">=3.8"
classifiers = [
    "Programming Language :: Python :: 3",
    "Operating System :: OS Independent",
    "License :: OSI Approved :: Apache Software License"
]
dynamic = ["dependencies"]

[tool.setuptools]
packages = ["pysr", "pysr._cli", "pysr.test"]
include-package-data = false
package-data = {pysr = ["juliapkg.json"]}

[tool.setuptools.dynamic]
dependencies = {file = "requirements.txt"}

[tool.isort]
profile = "black"

[tool.rye]
dev-dependencies = [
    "pre-commit>=3.7.0",
    "ipython>=8.23.0",
<<<<<<< HEAD
    "mypy>=1.10.0",
=======
    "ipykernel>=6.29.4",
>>>>>>> 6dfed1b2
]<|MERGE_RESOLUTION|>--- conflicted
+++ resolved
@@ -34,9 +34,6 @@
 dev-dependencies = [
     "pre-commit>=3.7.0",
     "ipython>=8.23.0",
-<<<<<<< HEAD
+    "ipykernel>=6.29.4",
     "mypy>=1.10.0",
-=======
-    "ipykernel>=6.29.4",
->>>>>>> 6dfed1b2
 ]