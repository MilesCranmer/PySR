[build-system]
requires = ["hatchling"]
build-backend = "hatchling.build"

[project]
name = "pysr"
version = "1.5.7"
authors = [
    {name = "Miles Cranmer", email = "miles.cranmer@gmail.com"},
]
description = "Simple and efficient symbolic regression"
readme = {file = "README.md", content-type = "text/markdown"}
license = {file = "LICENSE"}
requires-python = ">=3.8"
classifiers = [
    "Programming Language :: Python :: 3",
    "Operating System :: OS Independent",
    "License :: OSI Approved :: Apache Software License"
]
dependencies = [
    "sympy>=1.0.0,<2.0.0",
    "pandas>=0.21.0,<3.0.0",
    "numpy>=1.13.0,<3.0.0",
    "scikit_learn>=1.0.0,<2.0.0",
    "juliacall>=0.9.24,<0.9.26",
    "click>=7.0.0,<9.0.0",
<<<<<<< HEAD
=======
    "setuptools>=50.0.0",
    "beartype>=0.19,<0.22",
>>>>>>> 057e3ec5
    "typing-extensions>=4.0.0,<5.0.0",
]

[project.optional-dependencies]
dev = [
    "coverage>=7,<8",
    "coveralls>=4,<5",
    "ipykernel>=6,<7",
    "ipython>=8,<9",
    "jax[cpu]>=0.4,<0.6",
    "jupyter>=1,<2",
    "mypy>=1,<2",
    "nbval>=0.11,<0.12",
    "pandas-stubs",
    "pre-commit>=3.0,<5",
    "pytest-cov>=5,<7",
    "pytest>=8,<9",
    "tensorboard>=2,<3",
    "torch>=2,<3",
    "types-openpyxl",
    "types-pytz",
]

[tool.isort]
profile = "black"<|MERGE_RESOLUTION|>--- conflicted
+++ resolved
@@ -24,11 +24,7 @@
     "scikit_learn>=1.0.0,<2.0.0",
     "juliacall>=0.9.24,<0.9.26",
     "click>=7.0.0,<9.0.0",
-<<<<<<< HEAD
-=======
-    "setuptools>=50.0.0",
     "beartype>=0.19,<0.22",
->>>>>>> 057e3ec5
     "typing-extensions>=4.0.0,<5.0.0",
 ]
 
